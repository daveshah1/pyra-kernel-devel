--- conflicted
+++ resolved
@@ -66,10 +66,7 @@
 #include <linux/kthread.h>
 #include <linux/memcontrol.h>
 #include <linux/ftrace.h>
-<<<<<<< HEAD
-=======
 #include <linux/lockdep.h>
->>>>>>> bb176f67
 #include <linux/nmi.h>
 
 #include <asm/sections.h>
@@ -4190,10 +4187,7 @@
 	struct alloc_context ac = { };
 
 	gfp_mask &= gfp_allowed_mask;
-<<<<<<< HEAD
-=======
 	alloc_mask = gfp_mask;
->>>>>>> bb176f67
 	if (!prepare_alloc_pages(gfp_mask, order, preferred_nid, nodemask, &ac, &alloc_mask, &alloc_flags))
 		return NULL;
 
@@ -4946,29 +4940,8 @@
 	if (IS_ERR(str))
 		return PTR_ERR(str);
 
-<<<<<<< HEAD
-		ret = __parse_numa_zonelist_order((char *)table->data);
-		if (ret) {
-			/*
-			 * bogus value.  restore saved string
-			 */
-			strncpy((char *)table->data, saved_string,
-				NUMA_ZONELIST_ORDER_LEN);
-			user_zonelist_order = oldval;
-		} else if (oldval != user_zonelist_order) {
-			mem_hotplug_begin();
-			mutex_lock(&zonelists_mutex);
-			build_all_zonelists(NULL, NULL);
-			mutex_unlock(&zonelists_mutex);
-			mem_hotplug_done();
-		}
-	}
-out:
-	mutex_unlock(&zl_order_mutex);
-=======
 	ret = __parse_numa_zonelist_order(str);
 	kfree(str);
->>>>>>> bb176f67
 	return ret;
 }
 
@@ -5196,10 +5169,6 @@
 static void setup_pageset(struct per_cpu_pageset *p, unsigned long batch);
 static DEFINE_PER_CPU(struct per_cpu_pageset, boot_pageset);
 static DEFINE_PER_CPU(struct per_cpu_nodestat, boot_nodestats);
-<<<<<<< HEAD
-static void setup_zone_pageset(struct zone *zone);
-=======
->>>>>>> bb176f67
 
 static void __build_all_zonelists(void *data)
 {
@@ -5282,17 +5251,7 @@
 	if (system_state == SYSTEM_BOOTING) {
 		build_all_zonelists_init();
 	} else {
-<<<<<<< HEAD
-#ifdef CONFIG_MEMORY_HOTPLUG
-		if (zone)
-			setup_zone_pageset(zone);
-#endif
-		/* we have to stop all cpus to guarantee there is no user
-		   of zonelist */
-		stop_machine_cpuslocked(__build_all_zonelists, pgdat, NULL);
-=======
 		__build_all_zonelists(pgdat);
->>>>>>> bb176f67
 		/* cpuset refresh routine should be here */
 	}
 	vm_total_pages = nr_free_pagecache_pages();
