--- conflicted
+++ resolved
@@ -1049,12 +1049,7 @@
 			goto out_qunlock;
 		}
 	}
-<<<<<<< HEAD
-	release_metapath(&mp);
 	if (!gfs2_is_stuffed(ip) && gfs2_is_jdata(ip))
-=======
-	if (gfs2_is_jdata(ip))
->>>>>>> c26b5aa8
 		iomap->page_done = gfs2_iomap_journaled_page_done;
 	return 0;
 
