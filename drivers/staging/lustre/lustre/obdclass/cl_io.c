--- conflicted
+++ resolved
@@ -1642,11 +1642,7 @@
 		cpu_relax();
 	}
 
-<<<<<<< HEAD
-	POISON(anchor, 0x5a, sizeof *anchor);
-=======
 	POISON(anchor, 0x5a, sizeof(*anchor));
->>>>>>> d8ec26d7
 	return rc;
 }
 EXPORT_SYMBOL(cl_sync_io_wait);
