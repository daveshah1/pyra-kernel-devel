/*
 * Bitbanging I2C bus driver using the GPIO API
 *
 * Copyright (C) 2007 Atmel Corporation
 *
 * This program is free software; you can redistribute it and/or modify
 * it under the terms of the GNU General Public License version 2 as
 * published by the Free Software Foundation.
 */
#include <linux/debugfs.h>
#include <linux/delay.h>
#include <linux/i2c.h>
#include <linux/i2c-algo-bit.h>
#include <linux/platform_data/i2c-gpio.h>
#include <linux/init.h>
#include <linux/module.h>
#include <linux/slab.h>
#include <linux/platform_device.h>
#include <linux/gpio/consumer.h>
#include <linux/of.h>

struct i2c_gpio_private_data {
	struct gpio_desc *sda;
	struct gpio_desc *scl;
	struct i2c_adapter adap;
	struct i2c_algo_bit_data bit_data;
	struct i2c_gpio_platform_data pdata;
#ifdef CONFIG_I2C_GPIO_FAULT_INJECTOR
	struct dentry *debug_dir;
#endif
};

/*
 * Toggle SDA by changing the output value of the pin. This is only
 * valid for pins configured as open drain (i.e. setting the value
 * high effectively turns off the output driver.)
 */
static void i2c_gpio_setsda_val(void *data, int state)
{
	struct i2c_gpio_private_data *priv = data;

	gpiod_set_value_cansleep(priv->sda, state);
}

/*
 * Toggle SCL by changing the output value of the pin. This is used
 * for pins that are configured as open drain and for output-only
 * pins. The latter case will break the i2c protocol, but it will
 * often work in practice.
 */
static void i2c_gpio_setscl_val(void *data, int state)
{
	struct i2c_gpio_private_data *priv = data;

	gpiod_set_value_cansleep(priv->scl, state);
}

static int i2c_gpio_getsda(void *data)
{
	struct i2c_gpio_private_data *priv = data;

	return gpiod_get_value_cansleep(priv->sda);
}

static int i2c_gpio_getscl(void *data)
{
	struct i2c_gpio_private_data *priv = data;

	return gpiod_get_value_cansleep(priv->scl);
}

#ifdef CONFIG_I2C_GPIO_FAULT_INJECTOR
static struct dentry *i2c_gpio_debug_dir;

#define setsda(bd, val)	((bd)->setsda((bd)->data, val))
#define setscl(bd, val)	((bd)->setscl((bd)->data, val))
#define getsda(bd)	((bd)->getsda((bd)->data))
#define getscl(bd)	((bd)->getscl((bd)->data))

#define WIRE_ATTRIBUTE(wire) \
static int fops_##wire##_get(void *data, u64 *val)		\
{								\
	struct i2c_gpio_private_data *priv = data;		\
								\
	i2c_lock_bus(&priv->adap, I2C_LOCK_ROOT_ADAPTER);	\
	*val = get##wire(&priv->bit_data);			\
	i2c_unlock_bus(&priv->adap, I2C_LOCK_ROOT_ADAPTER);	\
	return 0;						\
}								\
static int fops_##wire##_set(void *data, u64 val)		\
{								\
	struct i2c_gpio_private_data *priv = data;		\
								\
	i2c_lock_bus(&priv->adap, I2C_LOCK_ROOT_ADAPTER);	\
	set##wire(&priv->bit_data, val);			\
	i2c_unlock_bus(&priv->adap, I2C_LOCK_ROOT_ADAPTER);	\
	return 0;						\
}								\
DEFINE_DEBUGFS_ATTRIBUTE(fops_##wire, fops_##wire##_get, fops_##wire##_set, "%llu\n")

WIRE_ATTRIBUTE(scl);
WIRE_ATTRIBUTE(sda);

static void i2c_gpio_incomplete_transfer(struct i2c_gpio_private_data *priv,
					u32 pattern, u8 pattern_size)
{
	struct i2c_algo_bit_data *bit_data = &priv->bit_data;
	int i;

	i2c_lock_bus(&priv->adap, I2C_LOCK_ROOT_ADAPTER);

	/* START condition */
	setsda(bit_data, 0);
	udelay(bit_data->udelay);

	/* Send pattern, request ACK, don't send STOP */
	for (i = pattern_size - 1; i >= 0; i--) {
		setscl(bit_data, 0);
		udelay(bit_data->udelay / 2);
		setsda(bit_data, (pattern >> i) & 1);
		udelay((bit_data->udelay + 1) / 2);
		setscl(bit_data, 1);
		udelay(bit_data->udelay);
	}

<<<<<<< HEAD
	i2c_unlock_adapter(&priv->adap);
}

static int fops_incomplete_addr_phase_set(void *data, u64 addr)
{
	struct i2c_gpio_private_data *priv = data;
	u32 pattern;

	if (addr > 0x7f)
		return -EINVAL;

	/* ADDR (7 bit) + RD (1 bit) + Client ACK, keep SDA hi (1 bit) */
	pattern = (addr << 2) | 3;

	i2c_gpio_incomplete_transfer(priv, pattern, 9);

	return 0;
}
DEFINE_DEBUGFS_ATTRIBUTE(fops_incomplete_addr_phase, NULL, fops_incomplete_addr_phase_set, "%llu\n");

static int fops_incomplete_write_byte_set(void *data, u64 addr)
{
	struct i2c_gpio_private_data *priv = data;
	u32 pattern;

	if (addr > 0x7f)
		return -EINVAL;

	/* ADDR (7 bit) + WR (1 bit) + Client ACK (1 bit) */
	pattern = (addr << 2) | 1;
	/* 0x00 (8 bit) + Client ACK, keep SDA hi (1 bit) */
	pattern = (pattern << 9) | 1;

	i2c_gpio_incomplete_transfer(priv, pattern, 18);
=======
	i2c_unlock_bus(&priv->adap, I2C_LOCK_ROOT_ADAPTER);
>>>>>>> 3f3a89e1

	return 0;
}
DEFINE_DEBUGFS_ATTRIBUTE(fops_incomplete_write_byte, NULL, fops_incomplete_write_byte_set, "%llu\n");

static void i2c_gpio_fault_injector_init(struct platform_device *pdev)
{
	struct i2c_gpio_private_data *priv = platform_get_drvdata(pdev);

	/*
	 * If there will be a debugfs-dir per i2c adapter somewhen, put the
	 * 'fault-injector' dir there. Until then, we have a global dir with
	 * all adapters as subdirs.
	 */
	if (!i2c_gpio_debug_dir) {
		i2c_gpio_debug_dir = debugfs_create_dir("i2c-fault-injector", NULL);
		if (!i2c_gpio_debug_dir)
			return;
	}

	priv->debug_dir = debugfs_create_dir(pdev->name, i2c_gpio_debug_dir);
	if (!priv->debug_dir)
		return;

	debugfs_create_file_unsafe("scl", 0600, priv->debug_dir, priv, &fops_scl);
	debugfs_create_file_unsafe("sda", 0600, priv->debug_dir, priv, &fops_sda);
	debugfs_create_file_unsafe("incomplete_address_phase", 0200, priv->debug_dir,
				   priv, &fops_incomplete_addr_phase);
	debugfs_create_file_unsafe("incomplete_write_byte", 0200, priv->debug_dir,
				   priv, &fops_incomplete_write_byte);
}

static void i2c_gpio_fault_injector_exit(struct platform_device *pdev)
{
	struct i2c_gpio_private_data *priv = platform_get_drvdata(pdev);

	debugfs_remove_recursive(priv->debug_dir);
}
#else
static inline void i2c_gpio_fault_injector_init(struct platform_device *pdev) {}
static inline void i2c_gpio_fault_injector_exit(struct platform_device *pdev) {}
#endif /* CONFIG_I2C_GPIO_FAULT_INJECTOR*/

static void of_i2c_gpio_get_props(struct device_node *np,
				  struct i2c_gpio_platform_data *pdata)
{
	u32 reg;

	of_property_read_u32(np, "i2c-gpio,delay-us", &pdata->udelay);

	if (!of_property_read_u32(np, "i2c-gpio,timeout-ms", &reg))
		pdata->timeout = msecs_to_jiffies(reg);

	pdata->sda_is_open_drain =
		of_property_read_bool(np, "i2c-gpio,sda-open-drain");
	pdata->scl_is_open_drain =
		of_property_read_bool(np, "i2c-gpio,scl-open-drain");
	pdata->scl_is_output_only =
		of_property_read_bool(np, "i2c-gpio,scl-output-only");
}

static struct gpio_desc *i2c_gpio_get_desc(struct device *dev,
					   const char *con_id,
					   unsigned int index,
					   enum gpiod_flags gflags)
{
	struct gpio_desc *retdesc;
	int ret;

	retdesc = devm_gpiod_get(dev, con_id, gflags);
	if (!IS_ERR(retdesc)) {
		dev_dbg(dev, "got GPIO from name %s\n", con_id);
		return retdesc;
	}

	retdesc = devm_gpiod_get_index(dev, NULL, index, gflags);
	if (!IS_ERR(retdesc)) {
		dev_dbg(dev, "got GPIO from index %u\n", index);
		return retdesc;
	}

	ret = PTR_ERR(retdesc);

	/* FIXME: hack in the old code, is this really necessary? */
	if (ret == -EINVAL)
		retdesc = ERR_PTR(-EPROBE_DEFER);

	/* This happens if the GPIO driver is not yet probed, let's defer */
	if (ret == -ENOENT)
		retdesc = ERR_PTR(-EPROBE_DEFER);

	if (ret != -EPROBE_DEFER)
		dev_err(dev, "error trying to get descriptor: %d\n", ret);

	return retdesc;
}

static int i2c_gpio_probe(struct platform_device *pdev)
{
	struct i2c_gpio_private_data *priv;
	struct i2c_gpio_platform_data *pdata;
	struct i2c_algo_bit_data *bit_data;
	struct i2c_adapter *adap;
	struct device *dev = &pdev->dev;
	struct device_node *np = dev->of_node;
	enum gpiod_flags gflags;
	int ret;

	priv = devm_kzalloc(dev, sizeof(*priv), GFP_KERNEL);
	if (!priv)
		return -ENOMEM;

	adap = &priv->adap;
	bit_data = &priv->bit_data;
	pdata = &priv->pdata;

	if (np) {
		of_i2c_gpio_get_props(np, pdata);
	} else {
		/*
		 * If all platform data settings are zero it is OK
		 * to not provide any platform data from the board.
		 */
		if (dev_get_platdata(dev))
			memcpy(pdata, dev_get_platdata(dev), sizeof(*pdata));
	}

	/*
	 * First get the GPIO pins; if it fails, we'll defer the probe.
	 * If the SDA line is marked from platform data or device tree as
	 * "open drain" it means something outside of our control is making
	 * this line being handled as open drain, and we should just handle
	 * it as any other output. Else we enforce open drain as this is
	 * required for an I2C bus.
	 */
	if (pdata->sda_is_open_drain)
		gflags = GPIOD_OUT_HIGH;
	else
		gflags = GPIOD_OUT_HIGH_OPEN_DRAIN;
	priv->sda = i2c_gpio_get_desc(dev, "sda", 0, gflags);
	if (IS_ERR(priv->sda))
		return PTR_ERR(priv->sda);

	/*
	 * If the SCL line is marked from platform data or device tree as
	 * "open drain" it means something outside of our control is making
	 * this line being handled as open drain, and we should just handle
	 * it as any other output. Else we enforce open drain as this is
	 * required for an I2C bus.
	 */
	if (pdata->scl_is_open_drain)
		gflags = GPIOD_OUT_HIGH;
	else
		gflags = GPIOD_OUT_HIGH_OPEN_DRAIN;
	priv->scl = i2c_gpio_get_desc(dev, "scl", 1, gflags);
	if (IS_ERR(priv->scl))
		return PTR_ERR(priv->scl);

	if (gpiod_cansleep(priv->sda) || gpiod_cansleep(priv->scl))
		dev_warn(dev, "Slow GPIO pins might wreak havoc into I2C/SMBus bus timing");

	bit_data->setsda = i2c_gpio_setsda_val;
	bit_data->setscl = i2c_gpio_setscl_val;

	if (!pdata->scl_is_output_only)
		bit_data->getscl = i2c_gpio_getscl;
	bit_data->getsda = i2c_gpio_getsda;

	if (pdata->udelay)
		bit_data->udelay = pdata->udelay;
	else if (pdata->scl_is_output_only)
		bit_data->udelay = 50;			/* 10 kHz */
	else
		bit_data->udelay = 5;			/* 100 kHz */

	if (pdata->timeout)
		bit_data->timeout = pdata->timeout;
	else
		bit_data->timeout = HZ / 10;		/* 100 ms */

	bit_data->data = priv;

	adap->owner = THIS_MODULE;
	if (np)
		strlcpy(adap->name, dev_name(dev), sizeof(adap->name));
	else
		snprintf(adap->name, sizeof(adap->name), "i2c-gpio%d", pdev->id);

	adap->algo_data = bit_data;
	adap->class = I2C_CLASS_HWMON | I2C_CLASS_SPD;
	adap->dev.parent = dev;
	adap->dev.of_node = np;

	adap->nr = pdev->id;
	ret = i2c_bit_add_numbered_bus(adap);
	if (ret)
		return ret;

	platform_set_drvdata(pdev, priv);

	/*
	 * FIXME: using global GPIO numbers is not helpful. If/when we
	 * get accessors to get the actual name of the GPIO line,
	 * from the descriptor, then provide that instead.
	 */
	dev_info(dev, "using lines %u (SDA) and %u (SCL%s)\n",
		 desc_to_gpio(priv->sda), desc_to_gpio(priv->scl),
		 pdata->scl_is_output_only
		 ? ", no clock stretching" : "");

	i2c_gpio_fault_injector_init(pdev);

	return 0;
}

static int i2c_gpio_remove(struct platform_device *pdev)
{
	struct i2c_gpio_private_data *priv;
	struct i2c_adapter *adap;

	i2c_gpio_fault_injector_exit(pdev);

	priv = platform_get_drvdata(pdev);
	adap = &priv->adap;

	i2c_del_adapter(adap);

	return 0;
}

#if defined(CONFIG_OF)
static const struct of_device_id i2c_gpio_dt_ids[] = {
	{ .compatible = "i2c-gpio", },
	{ /* sentinel */ }
};

MODULE_DEVICE_TABLE(of, i2c_gpio_dt_ids);
#endif

static struct platform_driver i2c_gpio_driver = {
	.driver		= {
		.name	= "i2c-gpio",
		.of_match_table	= of_match_ptr(i2c_gpio_dt_ids),
	},
	.probe		= i2c_gpio_probe,
	.remove		= i2c_gpio_remove,
};

static int __init i2c_gpio_init(void)
{
	int ret;

	ret = platform_driver_register(&i2c_gpio_driver);
	if (ret)
		printk(KERN_ERR "i2c-gpio: probe failed: %d\n", ret);

	return ret;
}
subsys_initcall(i2c_gpio_init);

static void __exit i2c_gpio_exit(void)
{
	platform_driver_unregister(&i2c_gpio_driver);
}
module_exit(i2c_gpio_exit);

MODULE_AUTHOR("Haavard Skinnemoen (Atmel)");
MODULE_DESCRIPTION("Platform-independent bitbanging I2C driver");
MODULE_LICENSE("GPL");
MODULE_ALIAS("platform:i2c-gpio");<|MERGE_RESOLUTION|>--- conflicted
+++ resolved
@@ -123,8 +123,7 @@
 		udelay(bit_data->udelay);
 	}
 
-<<<<<<< HEAD
-	i2c_unlock_adapter(&priv->adap);
+	i2c_unlock_bus(&priv->adap, I2C_LOCK_ROOT_ADAPTER);
 }
 
 static int fops_incomplete_addr_phase_set(void *data, u64 addr)
@@ -158,9 +157,6 @@
 	pattern = (pattern << 9) | 1;
 
 	i2c_gpio_incomplete_transfer(priv, pattern, 18);
-=======
-	i2c_unlock_bus(&priv->adap, I2C_LOCK_ROOT_ADAPTER);
->>>>>>> 3f3a89e1
 
 	return 0;
 }
