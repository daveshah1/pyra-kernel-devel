/******************************************************************************
 *
 * This file is provided under a dual BSD/GPLv2 license.  When using or
 * redistributing this file, you may do so under either license.
 *
 * GPL LICENSE SUMMARY
 *
 * Copyright(c) 2012 - 2015 Intel Corporation. All rights reserved.
 * Copyright(c) 2013 - 2015 Intel Mobile Communications GmbH
 * Copyright(c) 2016 - 2017 Intel Deutschland GmbH
 *
 * This program is free software; you can redistribute it and/or modify
 * it under the terms of version 2 of the GNU General Public License as
 * published by the Free Software Foundation.
 *
 * This program is distributed in the hope that it will be useful, but
 * WITHOUT ANY WARRANTY; without even the implied warranty of
 * MERCHANTABILITY or FITNESS FOR A PARTICULAR PURPOSE.  See the GNU
 * General Public License for more details.
 *
 * You should have received a copy of the GNU General Public License
 * along with this program; if not, write to the Free Software
 * Foundation, Inc., 51 Franklin Street, Fifth Floor, Boston, MA 02110,
 * USA
 *
 * The full GNU General Public License is included in this distribution
 * in the file called COPYING.
 *
 * Contact Information:
 *  Intel Linux Wireless <linuxwifi@intel.com>
 * Intel Corporation, 5200 N.E. Elam Young Parkway, Hillsboro, OR 97124-6497
 *
 * BSD LICENSE
 *
 * Copyright(c) 2012 - 2015 Intel Corporation. All rights reserved.
 * Copyright(c) 2013 - 2015 Intel Mobile Communications GmbH
 * Copyright(c) 2016 - 2017 Intel Deutschland GmbH
 * All rights reserved.
 *
 * Redistribution and use in source and binary forms, with or without
 * modification, are permitted provided that the following conditions
 * are met:
 *
 *  * Redistributions of source code must retain the above copyright
 *    notice, this list of conditions and the following disclaimer.
 *  * Redistributions in binary form must reproduce the above copyright
 *    notice, this list of conditions and the following disclaimer in
 *    the documentation and/or other materials provided with the
 *    distribution.
 *  * Neither the name Intel Corporation nor the names of its
 *    contributors may be used to endorse or promote products derived
 *    from this software without specific prior written permission.
 *
 * THIS SOFTWARE IS PROVIDED BY THE COPYRIGHT HOLDERS AND CONTRIBUTORS
 * "AS IS" AND ANY EXPRESS OR IMPLIED WARRANTIES, INCLUDING, BUT NOT
 * LIMITED TO, THE IMPLIED WARRANTIES OF MERCHANTABILITY AND FITNESS FOR
 * A PARTICULAR PURPOSE ARE DISCLAIMED. IN NO EVENT SHALL THE COPYRIGHT
 * OWNER OR CONTRIBUTORS BE LIABLE FOR ANY DIRECT, INDIRECT, INCIDENTAL,
 * SPECIAL, EXEMPLARY, OR CONSEQUENTIAL DAMAGES (INCLUDING, BUT NOT
 * LIMITED TO, PROCUREMENT OF SUBSTITUTE GOODS OR SERVICES; LOSS OF USE,
 * DATA, OR PROFITS; OR BUSINESS INTERRUPTION) HOWEVER CAUSED AND ON ANY
 * THEORY OF LIABILITY, WHETHER IN CONTRACT, STRICT LIABILITY, OR TORT
 * (INCLUDING NEGLIGENCE OR OTHERWISE) ARISING IN ANY WAY OUT OF THE USE
 * OF THIS SOFTWARE, EVEN IF ADVISED OF THE POSSIBILITY OF SUCH DAMAGE.
 *
 *****************************************************************************/
#include <net/mac80211.h>

#include "mvm.h"
#include "sta.h"
#include "rs.h"

/*
 * New version of ADD_STA_sta command added new fields at the end of the
 * structure, so sending the size of the relevant API's structure is enough to
 * support both API versions.
 */
static inline int iwl_mvm_add_sta_cmd_size(struct iwl_mvm *mvm)
{
	if (iwl_mvm_has_new_rx_api(mvm) ||
	    fw_has_api(&mvm->fw->ucode_capa, IWL_UCODE_TLV_API_STA_TYPE))
		return sizeof(struct iwl_mvm_add_sta_cmd);
	else
		return sizeof(struct iwl_mvm_add_sta_cmd_v7);
}

static int iwl_mvm_find_free_sta_id(struct iwl_mvm *mvm,
				    enum nl80211_iftype iftype)
{
	int sta_id;
	u32 reserved_ids = 0;

	BUILD_BUG_ON(IWL_MVM_STATION_COUNT > 32);
	WARN_ON_ONCE(test_bit(IWL_MVM_STATUS_IN_HW_RESTART, &mvm->status));

	lockdep_assert_held(&mvm->mutex);

	/* d0i3/d3 assumes the AP's sta_id (of sta vif) is 0. reserve it. */
	if (iftype != NL80211_IFTYPE_STATION)
		reserved_ids = BIT(0);

	/* Don't take rcu_read_lock() since we are protected by mvm->mutex */
	for (sta_id = 0; sta_id < ARRAY_SIZE(mvm->fw_id_to_mac_id); sta_id++) {
		if (BIT(sta_id) & reserved_ids)
			continue;

		if (!rcu_dereference_protected(mvm->fw_id_to_mac_id[sta_id],
					       lockdep_is_held(&mvm->mutex)))
			return sta_id;
	}
	return IWL_MVM_INVALID_STA;
}

/* send station add/update command to firmware */
int iwl_mvm_sta_send_to_fw(struct iwl_mvm *mvm, struct ieee80211_sta *sta,
			   bool update, unsigned int flags)
{
	struct iwl_mvm_sta *mvm_sta = iwl_mvm_sta_from_mac80211(sta);
	struct iwl_mvm_add_sta_cmd add_sta_cmd = {
		.sta_id = mvm_sta->sta_id,
		.mac_id_n_color = cpu_to_le32(mvm_sta->mac_id_n_color),
		.add_modify = update ? 1 : 0,
		.station_flags_msk = cpu_to_le32(STA_FLG_FAT_EN_MSK |
						 STA_FLG_MIMO_EN_MSK |
						 STA_FLG_RTS_MIMO_PROT),
		.tid_disable_tx = cpu_to_le16(mvm_sta->tid_disable_agg),
	};
	int ret;
	u32 status;
	u32 agg_size = 0, mpdu_dens = 0;

	if (fw_has_api(&mvm->fw->ucode_capa, IWL_UCODE_TLV_API_STA_TYPE))
		add_sta_cmd.station_type = mvm_sta->sta_type;

	if (!update || (flags & STA_MODIFY_QUEUES)) {
		memcpy(&add_sta_cmd.addr, sta->addr, ETH_ALEN);

		if (!iwl_mvm_has_new_tx_api(mvm)) {
			add_sta_cmd.tfd_queue_msk =
				cpu_to_le32(mvm_sta->tfd_queue_msk);

			if (flags & STA_MODIFY_QUEUES)
				add_sta_cmd.modify_mask |= STA_MODIFY_QUEUES;
		} else {
			WARN_ON(flags & STA_MODIFY_QUEUES);
		}
	}

	switch (sta->bandwidth) {
	case IEEE80211_STA_RX_BW_160:
		add_sta_cmd.station_flags |= cpu_to_le32(STA_FLG_FAT_EN_160MHZ);
		/* fall through */
	case IEEE80211_STA_RX_BW_80:
		add_sta_cmd.station_flags |= cpu_to_le32(STA_FLG_FAT_EN_80MHZ);
		/* fall through */
	case IEEE80211_STA_RX_BW_40:
		add_sta_cmd.station_flags |= cpu_to_le32(STA_FLG_FAT_EN_40MHZ);
		/* fall through */
	case IEEE80211_STA_RX_BW_20:
		if (sta->ht_cap.ht_supported)
			add_sta_cmd.station_flags |=
				cpu_to_le32(STA_FLG_FAT_EN_20MHZ);
		break;
	}

	switch (sta->rx_nss) {
	case 1:
		add_sta_cmd.station_flags |= cpu_to_le32(STA_FLG_MIMO_EN_SISO);
		break;
	case 2:
		add_sta_cmd.station_flags |= cpu_to_le32(STA_FLG_MIMO_EN_MIMO2);
		break;
	case 3 ... 8:
		add_sta_cmd.station_flags |= cpu_to_le32(STA_FLG_MIMO_EN_MIMO3);
		break;
	}

	switch (sta->smps_mode) {
	case IEEE80211_SMPS_AUTOMATIC:
	case IEEE80211_SMPS_NUM_MODES:
		WARN_ON(1);
		break;
	case IEEE80211_SMPS_STATIC:
		/* override NSS */
		add_sta_cmd.station_flags &= ~cpu_to_le32(STA_FLG_MIMO_EN_MSK);
		add_sta_cmd.station_flags |= cpu_to_le32(STA_FLG_MIMO_EN_SISO);
		break;
	case IEEE80211_SMPS_DYNAMIC:
		add_sta_cmd.station_flags |= cpu_to_le32(STA_FLG_RTS_MIMO_PROT);
		break;
	case IEEE80211_SMPS_OFF:
		/* nothing */
		break;
	}

	if (sta->ht_cap.ht_supported) {
		add_sta_cmd.station_flags_msk |=
			cpu_to_le32(STA_FLG_MAX_AGG_SIZE_MSK |
				    STA_FLG_AGG_MPDU_DENS_MSK);

		mpdu_dens = sta->ht_cap.ampdu_density;
	}

	if (sta->vht_cap.vht_supported) {
		agg_size = sta->vht_cap.cap &
			IEEE80211_VHT_CAP_MAX_A_MPDU_LENGTH_EXPONENT_MASK;
		agg_size >>=
			IEEE80211_VHT_CAP_MAX_A_MPDU_LENGTH_EXPONENT_SHIFT;
	} else if (sta->ht_cap.ht_supported) {
		agg_size = sta->ht_cap.ampdu_factor;
	}

	add_sta_cmd.station_flags |=
		cpu_to_le32(agg_size << STA_FLG_MAX_AGG_SIZE_SHIFT);
	add_sta_cmd.station_flags |=
		cpu_to_le32(mpdu_dens << STA_FLG_AGG_MPDU_DENS_SHIFT);
	if (mvm_sta->associated)
		add_sta_cmd.assoc_id = cpu_to_le16(sta->aid);

	if (sta->wme) {
		add_sta_cmd.modify_mask |= STA_MODIFY_UAPSD_ACS;

		if (sta->uapsd_queues & IEEE80211_WMM_IE_STA_QOSINFO_AC_BK)
			add_sta_cmd.uapsd_acs |= BIT(AC_BK);
		if (sta->uapsd_queues & IEEE80211_WMM_IE_STA_QOSINFO_AC_BE)
			add_sta_cmd.uapsd_acs |= BIT(AC_BE);
		if (sta->uapsd_queues & IEEE80211_WMM_IE_STA_QOSINFO_AC_VI)
			add_sta_cmd.uapsd_acs |= BIT(AC_VI);
		if (sta->uapsd_queues & IEEE80211_WMM_IE_STA_QOSINFO_AC_VO)
			add_sta_cmd.uapsd_acs |= BIT(AC_VO);
		add_sta_cmd.uapsd_acs |= add_sta_cmd.uapsd_acs << 4;
		add_sta_cmd.sp_length = sta->max_sp ? sta->max_sp * 2 : 128;
	}

	status = ADD_STA_SUCCESS;
	ret = iwl_mvm_send_cmd_pdu_status(mvm, ADD_STA,
					  iwl_mvm_add_sta_cmd_size(mvm),
					  &add_sta_cmd, &status);
	if (ret)
		return ret;

	switch (status & IWL_ADD_STA_STATUS_MASK) {
	case ADD_STA_SUCCESS:
		IWL_DEBUG_ASSOC(mvm, "ADD_STA PASSED\n");
		break;
	default:
		ret = -EIO;
		IWL_ERR(mvm, "ADD_STA failed\n");
		break;
	}

	return ret;
}

static void iwl_mvm_rx_agg_session_expired(unsigned long data)
{
	struct iwl_mvm_baid_data __rcu **rcu_ptr = (void *)data;
	struct iwl_mvm_baid_data *ba_data;
	struct ieee80211_sta *sta;
	struct iwl_mvm_sta *mvm_sta;
	unsigned long timeout;

	rcu_read_lock();

	ba_data = rcu_dereference(*rcu_ptr);

	if (WARN_ON(!ba_data))
		goto unlock;

	if (!ba_data->timeout)
		goto unlock;

	timeout = ba_data->last_rx + TU_TO_JIFFIES(ba_data->timeout * 2);
	if (time_is_after_jiffies(timeout)) {
		mod_timer(&ba_data->session_timer, timeout);
		goto unlock;
	}

	/* Timer expired */
	sta = rcu_dereference(ba_data->mvm->fw_id_to_mac_id[ba_data->sta_id]);

	/*
	 * sta should be valid unless the following happens:
	 * The firmware asserts which triggers a reconfig flow, but
	 * the reconfig fails before we set the pointer to sta into
	 * the fw_id_to_mac_id pointer table. Mac80211 can't stop
	 * A-MDPU and hence the timer continues to run. Then, the
	 * timer expires and sta is NULL.
	 */
	if (!sta)
		goto unlock;

	mvm_sta = iwl_mvm_sta_from_mac80211(sta);
	ieee80211_rx_ba_timer_expired(mvm_sta->vif,
				      sta->addr, ba_data->tid);
unlock:
	rcu_read_unlock();
}

/* Disable aggregations for a bitmap of TIDs for a given station */
static int iwl_mvm_invalidate_sta_queue(struct iwl_mvm *mvm, int queue,
					unsigned long disable_agg_tids,
					bool remove_queue)
{
	struct iwl_mvm_add_sta_cmd cmd = {};
	struct ieee80211_sta *sta;
	struct iwl_mvm_sta *mvmsta;
	u32 status;
	u8 sta_id;
	int ret;

	if (WARN_ON(iwl_mvm_has_new_tx_api(mvm)))
		return -EINVAL;

	spin_lock_bh(&mvm->queue_info_lock);
	sta_id = mvm->queue_info[queue].ra_sta_id;
	spin_unlock_bh(&mvm->queue_info_lock);

	rcu_read_lock();

	sta = rcu_dereference(mvm->fw_id_to_mac_id[sta_id]);

	if (WARN_ON_ONCE(IS_ERR_OR_NULL(sta))) {
		rcu_read_unlock();
		return -EINVAL;
	}

	mvmsta = iwl_mvm_sta_from_mac80211(sta);

	mvmsta->tid_disable_agg |= disable_agg_tids;

	cmd.mac_id_n_color = cpu_to_le32(mvmsta->mac_id_n_color);
	cmd.sta_id = mvmsta->sta_id;
	cmd.add_modify = STA_MODE_MODIFY;
	cmd.modify_mask = STA_MODIFY_QUEUES;
	if (disable_agg_tids)
		cmd.modify_mask |= STA_MODIFY_TID_DISABLE_TX;
	if (remove_queue)
		cmd.modify_mask |= STA_MODIFY_QUEUE_REMOVAL;
	cmd.tfd_queue_msk = cpu_to_le32(mvmsta->tfd_queue_msk);
	cmd.tid_disable_tx = cpu_to_le16(mvmsta->tid_disable_agg);

	rcu_read_unlock();

	/* Notify FW of queue removal from the STA queues */
	status = ADD_STA_SUCCESS;
	ret = iwl_mvm_send_cmd_pdu_status(mvm, ADD_STA,
					  iwl_mvm_add_sta_cmd_size(mvm),
					  &cmd, &status);

	return ret;
}

static int iwl_mvm_get_queue_agg_tids(struct iwl_mvm *mvm, int queue)
{
	struct ieee80211_sta *sta;
	struct iwl_mvm_sta *mvmsta;
	unsigned long tid_bitmap;
	unsigned long agg_tids = 0;
	u8 sta_id;
	int tid;

	lockdep_assert_held(&mvm->mutex);

	if (WARN_ON(iwl_mvm_has_new_tx_api(mvm)))
		return -EINVAL;

	spin_lock_bh(&mvm->queue_info_lock);
	sta_id = mvm->queue_info[queue].ra_sta_id;
	tid_bitmap = mvm->queue_info[queue].tid_bitmap;
	spin_unlock_bh(&mvm->queue_info_lock);

	sta = rcu_dereference_protected(mvm->fw_id_to_mac_id[sta_id],
					lockdep_is_held(&mvm->mutex));

	if (WARN_ON_ONCE(IS_ERR_OR_NULL(sta)))
		return -EINVAL;

	mvmsta = iwl_mvm_sta_from_mac80211(sta);

	spin_lock_bh(&mvmsta->lock);
	for_each_set_bit(tid, &tid_bitmap, IWL_MAX_TID_COUNT + 1) {
		if (mvmsta->tid_data[tid].state == IWL_AGG_ON)
			agg_tids |= BIT(tid);
	}
	spin_unlock_bh(&mvmsta->lock);

	return agg_tids;
}

/*
 * Remove a queue from a station's resources.
 * Note that this only marks as free. It DOESN'T delete a BA agreement, and
 * doesn't disable the queue
 */
static int iwl_mvm_remove_sta_queue_marking(struct iwl_mvm *mvm, int queue)
{
	struct ieee80211_sta *sta;
	struct iwl_mvm_sta *mvmsta;
	unsigned long tid_bitmap;
	unsigned long disable_agg_tids = 0;
	u8 sta_id;
	int tid;

	lockdep_assert_held(&mvm->mutex);

	if (WARN_ON(iwl_mvm_has_new_tx_api(mvm)))
		return -EINVAL;

	spin_lock_bh(&mvm->queue_info_lock);
	sta_id = mvm->queue_info[queue].ra_sta_id;
	tid_bitmap = mvm->queue_info[queue].tid_bitmap;
	spin_unlock_bh(&mvm->queue_info_lock);

	rcu_read_lock();

	sta = rcu_dereference(mvm->fw_id_to_mac_id[sta_id]);

	if (WARN_ON_ONCE(IS_ERR_OR_NULL(sta))) {
		rcu_read_unlock();
		return 0;
	}

	mvmsta = iwl_mvm_sta_from_mac80211(sta);

	spin_lock_bh(&mvmsta->lock);
	/* Unmap MAC queues and TIDs from this queue */
	for_each_set_bit(tid, &tid_bitmap, IWL_MAX_TID_COUNT + 1) {
		if (mvmsta->tid_data[tid].state == IWL_AGG_ON)
			disable_agg_tids |= BIT(tid);
		mvmsta->tid_data[tid].txq_id = IWL_MVM_INVALID_QUEUE;
	}

	mvmsta->tfd_queue_msk &= ~BIT(queue); /* Don't use this queue anymore */
	spin_unlock_bh(&mvmsta->lock);

	rcu_read_unlock();

	return disable_agg_tids;
}

static int iwl_mvm_free_inactive_queue(struct iwl_mvm *mvm, int queue,
				       bool same_sta)
{
	struct iwl_mvm_sta *mvmsta;
	u8 txq_curr_ac, sta_id, tid;
	unsigned long disable_agg_tids = 0;
	int ret;

	lockdep_assert_held(&mvm->mutex);

	if (WARN_ON(iwl_mvm_has_new_tx_api(mvm)))
		return -EINVAL;

	spin_lock_bh(&mvm->queue_info_lock);
	txq_curr_ac = mvm->queue_info[queue].mac80211_ac;
	sta_id = mvm->queue_info[queue].ra_sta_id;
	tid = mvm->queue_info[queue].txq_tid;
	spin_unlock_bh(&mvm->queue_info_lock);

	mvmsta = iwl_mvm_sta_from_staid_protected(mvm, sta_id);
	if (WARN_ON(!mvmsta))
		return -EINVAL;

	disable_agg_tids = iwl_mvm_remove_sta_queue_marking(mvm, queue);
	/* Disable the queue */
	if (disable_agg_tids)
		iwl_mvm_invalidate_sta_queue(mvm, queue,
					     disable_agg_tids, false);

	ret = iwl_mvm_disable_txq(mvm, queue,
				  mvmsta->vif->hw_queue[txq_curr_ac],
				  tid, 0);
	if (ret) {
		/* Re-mark the inactive queue as inactive */
		spin_lock_bh(&mvm->queue_info_lock);
		mvm->queue_info[queue].status = IWL_MVM_QUEUE_INACTIVE;
		spin_unlock_bh(&mvm->queue_info_lock);
		IWL_ERR(mvm,
			"Failed to free inactive queue %d (ret=%d)\n",
			queue, ret);

		return ret;
	}

	/* If TXQ is allocated to another STA, update removal in FW */
	if (!same_sta)
		iwl_mvm_invalidate_sta_queue(mvm, queue, 0, true);

	return 0;
}

static int iwl_mvm_get_shared_queue(struct iwl_mvm *mvm,
				    unsigned long tfd_queue_mask, u8 ac)
{
	int queue = 0;
	u8 ac_to_queue[IEEE80211_NUM_ACS];
	int i;

	lockdep_assert_held(&mvm->queue_info_lock);
	if (WARN_ON(iwl_mvm_has_new_tx_api(mvm)))
		return -EINVAL;

	memset(&ac_to_queue, IEEE80211_INVAL_HW_QUEUE, sizeof(ac_to_queue));

	/* See what ACs the existing queues for this STA have */
	for_each_set_bit(i, &tfd_queue_mask, IWL_MVM_DQA_MAX_DATA_QUEUE) {
		/* Only DATA queues can be shared */
		if (i < IWL_MVM_DQA_MIN_DATA_QUEUE &&
		    i != IWL_MVM_DQA_BSS_CLIENT_QUEUE)
			continue;

		/* Don't try and take queues being reconfigured */
		if (mvm->queue_info[queue].status ==
		    IWL_MVM_QUEUE_RECONFIGURING)
			continue;

		ac_to_queue[mvm->queue_info[i].mac80211_ac] = i;
	}

	/*
	 * The queue to share is chosen only from DATA queues as follows (in
	 * descending priority):
	 * 1. An AC_BE queue
	 * 2. Same AC queue
	 * 3. Highest AC queue that is lower than new AC
	 * 4. Any existing AC (there always is at least 1 DATA queue)
	 */

	/* Priority 1: An AC_BE queue */
	if (ac_to_queue[IEEE80211_AC_BE] != IEEE80211_INVAL_HW_QUEUE)
		queue = ac_to_queue[IEEE80211_AC_BE];
	/* Priority 2: Same AC queue */
	else if (ac_to_queue[ac] != IEEE80211_INVAL_HW_QUEUE)
		queue = ac_to_queue[ac];
	/* Priority 3a: If new AC is VO and VI exists - use VI */
	else if (ac == IEEE80211_AC_VO &&
		 ac_to_queue[IEEE80211_AC_VI] != IEEE80211_INVAL_HW_QUEUE)
		queue = ac_to_queue[IEEE80211_AC_VI];
	/* Priority 3b: No BE so only AC less than the new one is BK */
	else if (ac_to_queue[IEEE80211_AC_BK] != IEEE80211_INVAL_HW_QUEUE)
		queue = ac_to_queue[IEEE80211_AC_BK];
	/* Priority 4a: No BE nor BK - use VI if exists */
	else if (ac_to_queue[IEEE80211_AC_VI] != IEEE80211_INVAL_HW_QUEUE)
		queue = ac_to_queue[IEEE80211_AC_VI];
	/* Priority 4b: No BE, BK nor VI - use VO if exists */
	else if (ac_to_queue[IEEE80211_AC_VO] != IEEE80211_INVAL_HW_QUEUE)
		queue = ac_to_queue[IEEE80211_AC_VO];

	/* Make sure queue found (or not) is legal */
	if (!iwl_mvm_is_dqa_data_queue(mvm, queue) &&
	    !iwl_mvm_is_dqa_mgmt_queue(mvm, queue) &&
	    (queue != IWL_MVM_DQA_BSS_CLIENT_QUEUE)) {
		IWL_ERR(mvm, "No DATA queues available to share\n");
		return -ENOSPC;
	}

	/* Make sure the queue isn't in the middle of being reconfigured */
	if (mvm->queue_info[queue].status == IWL_MVM_QUEUE_RECONFIGURING) {
		IWL_ERR(mvm,
			"TXQ %d is in the middle of re-config - try again\n",
			queue);
		return -EBUSY;
	}

	return queue;
}

/*
 * If a given queue has a higher AC than the TID stream that is being compared
 * to, the queue needs to be redirected to the lower AC. This function does that
 * in such a case, otherwise - if no redirection required - it does nothing,
 * unless the %force param is true.
 */
int iwl_mvm_scd_queue_redirect(struct iwl_mvm *mvm, int queue, int tid,
			       int ac, int ssn, unsigned int wdg_timeout,
			       bool force)
{
	struct iwl_scd_txq_cfg_cmd cmd = {
		.scd_queue = queue,
		.action = SCD_CFG_DISABLE_QUEUE,
	};
	bool shared_queue;
	unsigned long mq;
	int ret;

	if (WARN_ON(iwl_mvm_has_new_tx_api(mvm)))
		return -EINVAL;

	/*
	 * If the AC is lower than current one - FIFO needs to be redirected to
	 * the lowest one of the streams in the queue. Check if this is needed
	 * here.
	 * Notice that the enum ieee80211_ac_numbers is "flipped", so BK is with
	 * value 3 and VO with value 0, so to check if ac X is lower than ac Y
	 * we need to check if the numerical value of X is LARGER than of Y.
	 */
	spin_lock_bh(&mvm->queue_info_lock);
	if (ac <= mvm->queue_info[queue].mac80211_ac && !force) {
		spin_unlock_bh(&mvm->queue_info_lock);

		IWL_DEBUG_TX_QUEUES(mvm,
				    "No redirection needed on TXQ #%d\n",
				    queue);
		return 0;
	}

	cmd.sta_id = mvm->queue_info[queue].ra_sta_id;
	cmd.tx_fifo = iwl_mvm_ac_to_tx_fifo[mvm->queue_info[queue].mac80211_ac];
	cmd.tid = mvm->queue_info[queue].txq_tid;
	mq = mvm->hw_queue_to_mac80211[queue];
	shared_queue = (mvm->queue_info[queue].hw_queue_refcount > 1);
	spin_unlock_bh(&mvm->queue_info_lock);

	IWL_DEBUG_TX_QUEUES(mvm, "Redirecting TXQ #%d to FIFO #%d\n",
			    queue, iwl_mvm_ac_to_tx_fifo[ac]);

	/* Stop MAC queues and wait for this queue to empty */
	iwl_mvm_stop_mac_queues(mvm, mq);
	ret = iwl_trans_wait_tx_queues_empty(mvm->trans, BIT(queue));
	if (ret) {
		IWL_ERR(mvm, "Error draining queue %d before reconfig\n",
			queue);
		ret = -EIO;
		goto out;
	}

	/* Before redirecting the queue we need to de-activate it */
	iwl_trans_txq_disable(mvm->trans, queue, false);
	ret = iwl_mvm_send_cmd_pdu(mvm, SCD_QUEUE_CFG, 0, sizeof(cmd), &cmd);
	if (ret)
		IWL_ERR(mvm, "Failed SCD disable TXQ %d (ret=%d)\n", queue,
			ret);

	/* Make sure the SCD wrptr is correctly set before reconfiguring */
	iwl_trans_txq_enable_cfg(mvm->trans, queue, ssn, NULL, wdg_timeout);

	/* Update the TID "owner" of the queue */
	spin_lock_bh(&mvm->queue_info_lock);
	mvm->queue_info[queue].txq_tid = tid;
	spin_unlock_bh(&mvm->queue_info_lock);

	/* TODO: Work-around SCD bug when moving back by multiples of 0x40 */

	/* Redirect to lower AC */
	iwl_mvm_reconfig_scd(mvm, queue, iwl_mvm_ac_to_tx_fifo[ac],
			     cmd.sta_id, tid, LINK_QUAL_AGG_FRAME_LIMIT_DEF,
			     ssn);

	/* Update AC marking of the queue */
	spin_lock_bh(&mvm->queue_info_lock);
	mvm->queue_info[queue].mac80211_ac = ac;
	spin_unlock_bh(&mvm->queue_info_lock);

	/*
	 * Mark queue as shared in transport if shared
	 * Note this has to be done after queue enablement because enablement
	 * can also set this value, and there is no indication there to shared
	 * queues
	 */
	if (shared_queue)
		iwl_trans_txq_set_shared_mode(mvm->trans, queue, true);

out:
	/* Continue using the MAC queues */
	iwl_mvm_start_mac_queues(mvm, mq);

	return ret;
}

static int iwl_mvm_sta_alloc_queue_tvqm(struct iwl_mvm *mvm,
					struct ieee80211_sta *sta, u8 ac,
					int tid)
{
	struct iwl_mvm_sta *mvmsta = iwl_mvm_sta_from_mac80211(sta);
	unsigned int wdg_timeout =
		iwl_mvm_get_wd_timeout(mvm, mvmsta->vif, false, false);
	u8 mac_queue = mvmsta->vif->hw_queue[ac];
	int queue = -1;

	lockdep_assert_held(&mvm->mutex);

	IWL_DEBUG_TX_QUEUES(mvm,
			    "Allocating queue for sta %d on tid %d\n",
			    mvmsta->sta_id, tid);
	queue = iwl_mvm_tvqm_enable_txq(mvm, mac_queue, mvmsta->sta_id, tid,
					wdg_timeout);
	if (queue < 0)
		return queue;

	IWL_DEBUG_TX_QUEUES(mvm, "Allocated queue is %d\n", queue);

	spin_lock_bh(&mvmsta->lock);
	mvmsta->tid_data[tid].txq_id = queue;
	mvmsta->tid_data[tid].is_tid_active = true;
	spin_unlock_bh(&mvmsta->lock);

	return 0;
}

static int iwl_mvm_sta_alloc_queue(struct iwl_mvm *mvm,
				   struct ieee80211_sta *sta, u8 ac, int tid,
				   struct ieee80211_hdr *hdr)
{
	struct iwl_mvm_sta *mvmsta = iwl_mvm_sta_from_mac80211(sta);
	struct iwl_trans_txq_scd_cfg cfg = {
		.fifo = iwl_mvm_mac_ac_to_tx_fifo(mvm, ac),
		.sta_id = mvmsta->sta_id,
		.tid = tid,
		.frame_limit = IWL_FRAME_LIMIT,
	};
	unsigned int wdg_timeout =
		iwl_mvm_get_wd_timeout(mvm, mvmsta->vif, false, false);
	u8 mac_queue = mvmsta->vif->hw_queue[ac];
	int queue = -1;
	bool using_inactive_queue = false, same_sta = false;
	unsigned long disable_agg_tids = 0;
	enum iwl_mvm_agg_state queue_state;
	bool shared_queue = false, inc_ssn;
	int ssn;
	unsigned long tfd_queue_mask;
	int ret;

	lockdep_assert_held(&mvm->mutex);

	if (iwl_mvm_has_new_tx_api(mvm))
		return iwl_mvm_sta_alloc_queue_tvqm(mvm, sta, ac, tid);

	spin_lock_bh(&mvmsta->lock);
	tfd_queue_mask = mvmsta->tfd_queue_msk;
	spin_unlock_bh(&mvmsta->lock);

	spin_lock_bh(&mvm->queue_info_lock);

	/*
	 * Non-QoS, QoS NDP and MGMT frames should go to a MGMT queue, if one
	 * exists
	 */
	if (!ieee80211_is_data_qos(hdr->frame_control) ||
	    ieee80211_is_qos_nullfunc(hdr->frame_control)) {
		queue = iwl_mvm_find_free_queue(mvm, mvmsta->sta_id,
						IWL_MVM_DQA_MIN_MGMT_QUEUE,
						IWL_MVM_DQA_MAX_MGMT_QUEUE);
		if (queue >= IWL_MVM_DQA_MIN_MGMT_QUEUE)
			IWL_DEBUG_TX_QUEUES(mvm, "Found free MGMT queue #%d\n",
					    queue);

		/* If no such queue is found, we'll use a DATA queue instead */
	}

	if ((queue < 0 && mvmsta->reserved_queue != IEEE80211_INVAL_HW_QUEUE) &&
	    (mvm->queue_info[mvmsta->reserved_queue].status ==
	     IWL_MVM_QUEUE_RESERVED ||
	     mvm->queue_info[mvmsta->reserved_queue].status ==
	     IWL_MVM_QUEUE_INACTIVE)) {
		queue = mvmsta->reserved_queue;
		mvm->queue_info[queue].reserved = true;
		IWL_DEBUG_TX_QUEUES(mvm, "Using reserved queue #%d\n", queue);
	}

	if (queue < 0)
		queue = iwl_mvm_find_free_queue(mvm, mvmsta->sta_id,
						IWL_MVM_DQA_MIN_DATA_QUEUE,
						IWL_MVM_DQA_MAX_DATA_QUEUE);

	/*
	 * Check if this queue is already allocated but inactive.
	 * In such a case, we'll need to first free this queue before enabling
	 * it again, so we'll mark it as reserved to make sure no new traffic
	 * arrives on it
	 */
	if (queue > 0 &&
	    mvm->queue_info[queue].status == IWL_MVM_QUEUE_INACTIVE) {
		mvm->queue_info[queue].status = IWL_MVM_QUEUE_RESERVED;
		using_inactive_queue = true;
		same_sta = mvm->queue_info[queue].ra_sta_id == mvmsta->sta_id;
		IWL_DEBUG_TX_QUEUES(mvm,
				    "Re-assigning TXQ %d: sta_id=%d, tid=%d\n",
				    queue, mvmsta->sta_id, tid);
	}

	/* No free queue - we'll have to share */
	if (queue <= 0) {
		queue = iwl_mvm_get_shared_queue(mvm, tfd_queue_mask, ac);
		if (queue > 0) {
			shared_queue = true;
			mvm->queue_info[queue].status = IWL_MVM_QUEUE_SHARED;
		}
	}

	/*
	 * Mark TXQ as ready, even though it hasn't been fully configured yet,
	 * to make sure no one else takes it.
	 * This will allow avoiding re-acquiring the lock at the end of the
	 * configuration. On error we'll mark it back as free.
	 */
	if ((queue > 0) && !shared_queue)
		mvm->queue_info[queue].status = IWL_MVM_QUEUE_READY;

	spin_unlock_bh(&mvm->queue_info_lock);

	/* This shouldn't happen - out of queues */
	if (WARN_ON(queue <= 0)) {
		IWL_ERR(mvm, "No available queues for tid %d on sta_id %d\n",
			tid, cfg.sta_id);
		return queue;
	}

	/*
	 * Actual en/disablement of aggregations is through the ADD_STA HCMD,
	 * but for configuring the SCD to send A-MPDUs we need to mark the queue
	 * as aggregatable.
	 * Mark all DATA queues as allowing to be aggregated at some point
	 */
	cfg.aggregate = (queue >= IWL_MVM_DQA_MIN_DATA_QUEUE ||
			 queue == IWL_MVM_DQA_BSS_CLIENT_QUEUE);

	/*
	 * If this queue was previously inactive (idle) - we need to free it
	 * first
	 */
	if (using_inactive_queue) {
		ret = iwl_mvm_free_inactive_queue(mvm, queue, same_sta);
		if (ret)
			return ret;
	}

	IWL_DEBUG_TX_QUEUES(mvm,
			    "Allocating %squeue #%d to sta %d on tid %d\n",
			    shared_queue ? "shared " : "", queue,
			    mvmsta->sta_id, tid);

	if (shared_queue) {
		/* Disable any open aggs on this queue */
		disable_agg_tids = iwl_mvm_get_queue_agg_tids(mvm, queue);

		if (disable_agg_tids) {
			IWL_DEBUG_TX_QUEUES(mvm, "Disabling aggs on queue %d\n",
					    queue);
			iwl_mvm_invalidate_sta_queue(mvm, queue,
						     disable_agg_tids, false);
		}
	}

	ssn = IEEE80211_SEQ_TO_SN(le16_to_cpu(hdr->seq_ctrl));
	inc_ssn = iwl_mvm_enable_txq(mvm, queue, mac_queue,
				     ssn, &cfg, wdg_timeout);
	if (inc_ssn) {
		ssn = (ssn + 1) & IEEE80211_SCTL_SEQ;
		le16_add_cpu(&hdr->seq_ctrl, 0x10);
	}

	/*
	 * Mark queue as shared in transport if shared
	 * Note this has to be done after queue enablement because enablement
	 * can also set this value, and there is no indication there to shared
	 * queues
	 */
	if (shared_queue)
		iwl_trans_txq_set_shared_mode(mvm->trans, queue, true);

	spin_lock_bh(&mvmsta->lock);
	/*
	 * This looks racy, but it is not. We have only one packet for
	 * this ra/tid in our Tx path since we stop the Qdisc when we
	 * need to allocate a new TFD queue.
	 */
	if (inc_ssn)
		mvmsta->tid_data[tid].seq_number += 0x10;
	mvmsta->tid_data[tid].txq_id = queue;
	mvmsta->tid_data[tid].is_tid_active = true;
	mvmsta->tfd_queue_msk |= BIT(queue);
	queue_state = mvmsta->tid_data[tid].state;

	if (mvmsta->reserved_queue == queue)
		mvmsta->reserved_queue = IEEE80211_INVAL_HW_QUEUE;
	spin_unlock_bh(&mvmsta->lock);

	if (!shared_queue) {
		ret = iwl_mvm_sta_send_to_fw(mvm, sta, true, STA_MODIFY_QUEUES);
		if (ret)
			goto out_err;

		/* If we need to re-enable aggregations... */
		if (queue_state == IWL_AGG_ON) {
			ret = iwl_mvm_sta_tx_agg(mvm, sta, tid, queue, true);
			if (ret)
				goto out_err;
		}
	} else {
		/* Redirect queue, if needed */
		ret = iwl_mvm_scd_queue_redirect(mvm, queue, tid, ac, ssn,
						 wdg_timeout, false);
		if (ret)
			goto out_err;
	}

	return 0;

out_err:
	iwl_mvm_disable_txq(mvm, queue, mac_queue, tid, 0);

	return ret;
}

static void iwl_mvm_change_queue_owner(struct iwl_mvm *mvm, int queue)
{
	struct iwl_scd_txq_cfg_cmd cmd = {
		.scd_queue = queue,
		.action = SCD_CFG_UPDATE_QUEUE_TID,
	};
	int tid;
	unsigned long tid_bitmap;
	int ret;

	lockdep_assert_held(&mvm->mutex);

	if (WARN_ON(iwl_mvm_has_new_tx_api(mvm)))
		return;

	spin_lock_bh(&mvm->queue_info_lock);
	tid_bitmap = mvm->queue_info[queue].tid_bitmap;
	spin_unlock_bh(&mvm->queue_info_lock);

	if (WARN(!tid_bitmap, "TXQ %d has no tids assigned to it\n", queue))
		return;

	/* Find any TID for queue */
	tid = find_first_bit(&tid_bitmap, IWL_MAX_TID_COUNT + 1);
	cmd.tid = tid;
	cmd.tx_fifo = iwl_mvm_ac_to_tx_fifo[tid_to_mac80211_ac[tid]];

	ret = iwl_mvm_send_cmd_pdu(mvm, SCD_QUEUE_CFG, 0, sizeof(cmd), &cmd);
	if (ret) {
		IWL_ERR(mvm, "Failed to update owner of TXQ %d (ret=%d)\n",
			queue, ret);
		return;
	}

	spin_lock_bh(&mvm->queue_info_lock);
	mvm->queue_info[queue].txq_tid = tid;
	spin_unlock_bh(&mvm->queue_info_lock);
	IWL_DEBUG_TX_QUEUES(mvm, "Changed TXQ %d ownership to tid %d\n",
			    queue, tid);
}

static void iwl_mvm_unshare_queue(struct iwl_mvm *mvm, int queue)
{
	struct ieee80211_sta *sta;
	struct iwl_mvm_sta *mvmsta;
	u8 sta_id;
	int tid = -1;
	unsigned long tid_bitmap;
	unsigned int wdg_timeout;
	int ssn;
	int ret = true;

	/* queue sharing is disabled on new TX path */
	if (WARN_ON(iwl_mvm_has_new_tx_api(mvm)))
		return;

	lockdep_assert_held(&mvm->mutex);

	spin_lock_bh(&mvm->queue_info_lock);
	sta_id = mvm->queue_info[queue].ra_sta_id;
	tid_bitmap = mvm->queue_info[queue].tid_bitmap;
	spin_unlock_bh(&mvm->queue_info_lock);

	/* Find TID for queue, and make sure it is the only one on the queue */
	tid = find_first_bit(&tid_bitmap, IWL_MAX_TID_COUNT + 1);
	if (tid_bitmap != BIT(tid)) {
		IWL_ERR(mvm, "Failed to unshare q %d, active tids=0x%lx\n",
			queue, tid_bitmap);
		return;
	}

	IWL_DEBUG_TX_QUEUES(mvm, "Unsharing TXQ %d, keeping tid %d\n", queue,
			    tid);

	sta = rcu_dereference_protected(mvm->fw_id_to_mac_id[sta_id],
					lockdep_is_held(&mvm->mutex));

	if (WARN_ON_ONCE(IS_ERR_OR_NULL(sta)))
		return;

	mvmsta = iwl_mvm_sta_from_mac80211(sta);
	wdg_timeout = iwl_mvm_get_wd_timeout(mvm, mvmsta->vif, false, false);

	ssn = IEEE80211_SEQ_TO_SN(mvmsta->tid_data[tid].seq_number);

	ret = iwl_mvm_scd_queue_redirect(mvm, queue, tid,
					 tid_to_mac80211_ac[tid], ssn,
					 wdg_timeout, true);
	if (ret) {
		IWL_ERR(mvm, "Failed to redirect TXQ %d\n", queue);
		return;
	}

	/* If aggs should be turned back on - do it */
	if (mvmsta->tid_data[tid].state == IWL_AGG_ON) {
		struct iwl_mvm_add_sta_cmd cmd = {0};

		mvmsta->tid_disable_agg &= ~BIT(tid);

		cmd.mac_id_n_color = cpu_to_le32(mvmsta->mac_id_n_color);
		cmd.sta_id = mvmsta->sta_id;
		cmd.add_modify = STA_MODE_MODIFY;
		cmd.modify_mask = STA_MODIFY_TID_DISABLE_TX;
		cmd.tfd_queue_msk = cpu_to_le32(mvmsta->tfd_queue_msk);
		cmd.tid_disable_tx = cpu_to_le16(mvmsta->tid_disable_agg);

		ret = iwl_mvm_send_cmd_pdu(mvm, ADD_STA, CMD_ASYNC,
					   iwl_mvm_add_sta_cmd_size(mvm), &cmd);
		if (!ret) {
			IWL_DEBUG_TX_QUEUES(mvm,
					    "TXQ #%d is now aggregated again\n",
					    queue);

			/* Mark queue intenally as aggregating again */
			iwl_trans_txq_set_shared_mode(mvm->trans, queue, false);
		}
	}

	spin_lock_bh(&mvm->queue_info_lock);
	mvm->queue_info[queue].status = IWL_MVM_QUEUE_READY;
	spin_unlock_bh(&mvm->queue_info_lock);
}

static inline u8 iwl_mvm_tid_to_ac_queue(int tid)
{
	if (tid == IWL_MAX_TID_COUNT)
		return IEEE80211_AC_VO; /* MGMT */

	return tid_to_mac80211_ac[tid];
}

static void iwl_mvm_tx_deferred_stream(struct iwl_mvm *mvm,
				       struct ieee80211_sta *sta, int tid)
{
	struct iwl_mvm_sta *mvmsta = iwl_mvm_sta_from_mac80211(sta);
	struct iwl_mvm_tid_data *tid_data = &mvmsta->tid_data[tid];
	struct sk_buff *skb;
	struct ieee80211_hdr *hdr;
	struct sk_buff_head deferred_tx;
	u8 mac_queue;
	bool no_queue = false; /* Marks if there is a problem with the queue */
	u8 ac;

	lockdep_assert_held(&mvm->mutex);

	skb = skb_peek(&tid_data->deferred_tx_frames);
	if (!skb)
		return;
	hdr = (void *)skb->data;

	ac = iwl_mvm_tid_to_ac_queue(tid);
	mac_queue = IEEE80211_SKB_CB(skb)->hw_queue;

	if (tid_data->txq_id == IWL_MVM_INVALID_QUEUE &&
	    iwl_mvm_sta_alloc_queue(mvm, sta, ac, tid, hdr)) {
		IWL_ERR(mvm,
			"Can't alloc TXQ for sta %d tid %d - dropping frame\n",
			mvmsta->sta_id, tid);

		/*
		 * Mark queue as problematic so later the deferred traffic is
		 * freed, as we can do nothing with it
		 */
		no_queue = true;
	}

	__skb_queue_head_init(&deferred_tx);

	/* Disable bottom-halves when entering TX path */
	local_bh_disable();
	spin_lock(&mvmsta->lock);
	skb_queue_splice_init(&tid_data->deferred_tx_frames, &deferred_tx);
	mvmsta->deferred_traffic_tid_map &= ~BIT(tid);
	spin_unlock(&mvmsta->lock);

	while ((skb = __skb_dequeue(&deferred_tx)))
		if (no_queue || iwl_mvm_tx_skb(mvm, skb, sta))
			ieee80211_free_txskb(mvm->hw, skb);
	local_bh_enable();

	/* Wake queue */
	iwl_mvm_start_mac_queues(mvm, BIT(mac_queue));
}

void iwl_mvm_add_new_dqa_stream_wk(struct work_struct *wk)
{
	struct iwl_mvm *mvm = container_of(wk, struct iwl_mvm,
					   add_stream_wk);
	struct ieee80211_sta *sta;
	struct iwl_mvm_sta *mvmsta;
	unsigned long deferred_tid_traffic;
	int queue, sta_id, tid;

	/* Check inactivity of queues */
	iwl_mvm_inactivity_check(mvm);

	mutex_lock(&mvm->mutex);

	/* No queue reconfiguration in TVQM mode */
	if (iwl_mvm_has_new_tx_api(mvm))
		goto alloc_queues;

	/* Reconfigure queues requiring reconfiguation */
	for (queue = 0; queue < ARRAY_SIZE(mvm->queue_info); queue++) {
		bool reconfig;
		bool change_owner;

		spin_lock_bh(&mvm->queue_info_lock);
		reconfig = (mvm->queue_info[queue].status ==
			    IWL_MVM_QUEUE_RECONFIGURING);

		/*
		 * We need to take into account a situation in which a TXQ was
		 * allocated to TID x, and then turned shared by adding TIDs y
		 * and z. If TID x becomes inactive and is removed from the TXQ,
		 * ownership must be given to one of the remaining TIDs.
		 * This is mainly because if TID x continues - a new queue can't
		 * be allocated for it as long as it is an owner of another TXQ.
		 */
		change_owner = !(mvm->queue_info[queue].tid_bitmap &
				 BIT(mvm->queue_info[queue].txq_tid)) &&
			       (mvm->queue_info[queue].status ==
				IWL_MVM_QUEUE_SHARED);
		spin_unlock_bh(&mvm->queue_info_lock);

		if (reconfig)
			iwl_mvm_unshare_queue(mvm, queue);
		else if (change_owner)
			iwl_mvm_change_queue_owner(mvm, queue);
	}

alloc_queues:
	/* Go over all stations with deferred traffic */
	for_each_set_bit(sta_id, mvm->sta_deferred_frames,
			 IWL_MVM_STATION_COUNT) {
		clear_bit(sta_id, mvm->sta_deferred_frames);
		sta = rcu_dereference_protected(mvm->fw_id_to_mac_id[sta_id],
						lockdep_is_held(&mvm->mutex));
		if (IS_ERR_OR_NULL(sta))
			continue;

		mvmsta = iwl_mvm_sta_from_mac80211(sta);
		deferred_tid_traffic = mvmsta->deferred_traffic_tid_map;

		for_each_set_bit(tid, &deferred_tid_traffic,
				 IWL_MAX_TID_COUNT + 1)
			iwl_mvm_tx_deferred_stream(mvm, sta, tid);
	}

	mutex_unlock(&mvm->mutex);
}

static int iwl_mvm_reserve_sta_stream(struct iwl_mvm *mvm,
				      struct ieee80211_sta *sta,
				      enum nl80211_iftype vif_type)
{
	struct iwl_mvm_sta *mvmsta = iwl_mvm_sta_from_mac80211(sta);
	int queue;
	bool using_inactive_queue = false, same_sta = false;

	/* queue reserving is disabled on new TX path */
	if (WARN_ON(iwl_mvm_has_new_tx_api(mvm)))
		return 0;

	/*
	 * Check for inactive queues, so we don't reach a situation where we
	 * can't add a STA due to a shortage in queues that doesn't really exist
	 */
	iwl_mvm_inactivity_check(mvm);

	spin_lock_bh(&mvm->queue_info_lock);

	/* Make sure we have free resources for this STA */
	if (vif_type == NL80211_IFTYPE_STATION && !sta->tdls &&
	    !mvm->queue_info[IWL_MVM_DQA_BSS_CLIENT_QUEUE].hw_queue_refcount &&
	    (mvm->queue_info[IWL_MVM_DQA_BSS_CLIENT_QUEUE].status ==
	     IWL_MVM_QUEUE_FREE))
		queue = IWL_MVM_DQA_BSS_CLIENT_QUEUE;
	else
		queue = iwl_mvm_find_free_queue(mvm, mvmsta->sta_id,
						IWL_MVM_DQA_MIN_DATA_QUEUE,
						IWL_MVM_DQA_MAX_DATA_QUEUE);
	if (queue < 0) {
		spin_unlock_bh(&mvm->queue_info_lock);
		IWL_ERR(mvm, "No available queues for new station\n");
		return -ENOSPC;
	} else if (mvm->queue_info[queue].status == IWL_MVM_QUEUE_INACTIVE) {
		/*
		 * If this queue is already allocated but inactive we'll need to
		 * first free this queue before enabling it again, we'll mark
		 * it as reserved to make sure no new traffic arrives on it
		 */
		using_inactive_queue = true;
		same_sta = mvm->queue_info[queue].ra_sta_id == mvmsta->sta_id;
	}
	mvm->queue_info[queue].status = IWL_MVM_QUEUE_RESERVED;

	spin_unlock_bh(&mvm->queue_info_lock);

	mvmsta->reserved_queue = queue;

	if (using_inactive_queue)
		iwl_mvm_free_inactive_queue(mvm, queue, same_sta);

	IWL_DEBUG_TX_QUEUES(mvm, "Reserving data queue #%d for sta_id %d\n",
			    queue, mvmsta->sta_id);

	return 0;
}

/*
 * In DQA mode, after a HW restart the queues should be allocated as before, in
 * order to avoid race conditions when there are shared queues. This function
 * does the re-mapping and queue allocation.
 *
 * Note that re-enabling aggregations isn't done in this function.
 */
static void iwl_mvm_realloc_queues_after_restart(struct iwl_mvm *mvm,
						 struct iwl_mvm_sta *mvm_sta)
{
	unsigned int wdg_timeout =
			iwl_mvm_get_wd_timeout(mvm, mvm_sta->vif, false, false);
	int i;
	struct iwl_trans_txq_scd_cfg cfg = {
		.sta_id = mvm_sta->sta_id,
		.frame_limit = IWL_FRAME_LIMIT,
	};

	/* Make sure reserved queue is still marked as such (if allocated) */
	if (mvm_sta->reserved_queue != IEEE80211_INVAL_HW_QUEUE)
		mvm->queue_info[mvm_sta->reserved_queue].status =
			IWL_MVM_QUEUE_RESERVED;

	for (i = 0; i <= IWL_MAX_TID_COUNT; i++) {
		struct iwl_mvm_tid_data *tid_data = &mvm_sta->tid_data[i];
		int txq_id = tid_data->txq_id;
		int ac;
		u8 mac_queue;

		if (txq_id == IWL_MVM_INVALID_QUEUE)
			continue;

		skb_queue_head_init(&tid_data->deferred_tx_frames);

		ac = tid_to_mac80211_ac[i];
		mac_queue = mvm_sta->vif->hw_queue[ac];

		if (iwl_mvm_has_new_tx_api(mvm)) {
			IWL_DEBUG_TX_QUEUES(mvm,
					    "Re-mapping sta %d tid %d\n",
					    mvm_sta->sta_id, i);
			txq_id = iwl_mvm_tvqm_enable_txq(mvm, mac_queue,
							 mvm_sta->sta_id,
							 i, wdg_timeout);
			tid_data->txq_id = txq_id;
		} else {
			u16 seq = IEEE80211_SEQ_TO_SN(tid_data->seq_number);

			cfg.tid = i;
			cfg.fifo = iwl_mvm_mac_ac_to_tx_fifo(mvm, ac);
			cfg.aggregate = (txq_id >= IWL_MVM_DQA_MIN_DATA_QUEUE ||
					 txq_id ==
					 IWL_MVM_DQA_BSS_CLIENT_QUEUE);

			IWL_DEBUG_TX_QUEUES(mvm,
					    "Re-mapping sta %d tid %d to queue %d\n",
					    mvm_sta->sta_id, i, txq_id);

			iwl_mvm_enable_txq(mvm, txq_id, mac_queue, seq, &cfg,
					   wdg_timeout);
			mvm->queue_info[txq_id].status = IWL_MVM_QUEUE_READY;
		}
	}
<<<<<<< HEAD
=======
}

static int iwl_mvm_add_int_sta_common(struct iwl_mvm *mvm,
				      struct iwl_mvm_int_sta *sta,
				      const u8 *addr,
				      u16 mac_id, u16 color)
{
	struct iwl_mvm_add_sta_cmd cmd;
	int ret;
	u32 status;

	lockdep_assert_held(&mvm->mutex);

	memset(&cmd, 0, sizeof(cmd));
	cmd.sta_id = sta->sta_id;
	cmd.mac_id_n_color = cpu_to_le32(FW_CMD_ID_AND_COLOR(mac_id,
							     color));
	if (fw_has_api(&mvm->fw->ucode_capa, IWL_UCODE_TLV_API_STA_TYPE))
		cmd.station_type = sta->type;

	if (!iwl_mvm_has_new_tx_api(mvm))
		cmd.tfd_queue_msk = cpu_to_le32(sta->tfd_queue_msk);
	cmd.tid_disable_tx = cpu_to_le16(0xffff);

	if (addr)
		memcpy(cmd.addr, addr, ETH_ALEN);

	ret = iwl_mvm_send_cmd_pdu_status(mvm, ADD_STA,
					  iwl_mvm_add_sta_cmd_size(mvm),
					  &cmd, &status);
	if (ret)
		return ret;

	switch (status & IWL_ADD_STA_STATUS_MASK) {
	case ADD_STA_SUCCESS:
		IWL_DEBUG_INFO(mvm, "Internal station added.\n");
		return 0;
	default:
		ret = -EIO;
		IWL_ERR(mvm, "Add internal station failed, status=0x%x\n",
			status);
		break;
	}
	return ret;
>>>>>>> 5307eca1
}

int iwl_mvm_add_sta(struct iwl_mvm *mvm,
		    struct ieee80211_vif *vif,
		    struct ieee80211_sta *sta)
{
	struct iwl_mvm_vif *mvmvif = iwl_mvm_vif_from_mac80211(vif);
	struct iwl_mvm_sta *mvm_sta = iwl_mvm_sta_from_mac80211(sta);
	struct iwl_mvm_rxq_dup_data *dup_data;
	int i, ret, sta_id;
	bool sta_update = false;
	unsigned int sta_flags = 0;

	lockdep_assert_held(&mvm->mutex);

	if (!test_bit(IWL_MVM_STATUS_IN_HW_RESTART, &mvm->status))
		sta_id = iwl_mvm_find_free_sta_id(mvm,
						  ieee80211_vif_type_p2p(vif));
	else
		sta_id = mvm_sta->sta_id;

	if (sta_id == IWL_MVM_INVALID_STA)
		return -ENOSPC;

	spin_lock_init(&mvm_sta->lock);

	/* if this is a HW restart re-alloc existing queues */
	if (test_bit(IWL_MVM_STATUS_IN_HW_RESTART, &mvm->status)) {
<<<<<<< HEAD
=======
		struct iwl_mvm_int_sta tmp_sta = {
			.sta_id = sta_id,
			.type = mvm_sta->sta_type,
		};

		/*
		 * First add an empty station since allocating
		 * a queue requires a valid station
		 */
		ret = iwl_mvm_add_int_sta_common(mvm, &tmp_sta, sta->addr,
						 mvmvif->id, mvmvif->color);
		if (ret)
			goto err;

>>>>>>> 5307eca1
		iwl_mvm_realloc_queues_after_restart(mvm, mvm_sta);
		sta_update = true;
		sta_flags = iwl_mvm_has_new_tx_api(mvm) ? 0 : STA_MODIFY_QUEUES;
		goto update_fw;
	}

	mvm_sta->sta_id = sta_id;
	mvm_sta->mac_id_n_color = FW_CMD_ID_AND_COLOR(mvmvif->id,
						      mvmvif->color);
	mvm_sta->vif = vif;
	if (!mvm->trans->cfg->gen2)
		mvm_sta->max_agg_bufsize = LINK_QUAL_AGG_FRAME_LIMIT_DEF;
	else
		mvm_sta->max_agg_bufsize = LINK_QUAL_AGG_FRAME_LIMIT_GEN2_DEF;
	mvm_sta->tx_protection = 0;
	mvm_sta->tt_tx_protection = false;
	mvm_sta->sta_type = sta->tdls ? IWL_STA_TDLS_LINK : IWL_STA_LINK;

	/* HW restart, don't assume the memory has been zeroed */
	mvm_sta->tid_disable_agg = 0xffff; /* No aggs at first */
	mvm_sta->tfd_queue_msk = 0;

	/* for HW restart - reset everything but the sequence number */
	for (i = 0; i <= IWL_MAX_TID_COUNT; i++) {
		u16 seq = mvm_sta->tid_data[i].seq_number;
		memset(&mvm_sta->tid_data[i], 0, sizeof(mvm_sta->tid_data[i]));
		mvm_sta->tid_data[i].seq_number = seq;

		/*
		 * Mark all queues for this STA as unallocated and defer TX
		 * frames until the queue is allocated
		 */
		mvm_sta->tid_data[i].txq_id = IWL_MVM_INVALID_QUEUE;
		skb_queue_head_init(&mvm_sta->tid_data[i].deferred_tx_frames);
	}
	mvm_sta->deferred_traffic_tid_map = 0;
	mvm_sta->agg_tids = 0;

	if (iwl_mvm_has_new_rx_api(mvm) &&
	    !test_bit(IWL_MVM_STATUS_IN_HW_RESTART, &mvm->status)) {
		int q;

		dup_data = kcalloc(mvm->trans->num_rx_queues,
				   sizeof(*dup_data), GFP_KERNEL);
		if (!dup_data)
			return -ENOMEM;
		/*
		 * Initialize all the last_seq values to 0xffff which can never
		 * compare equal to the frame's seq_ctrl in the check in
		 * iwl_mvm_is_dup() since the lower 4 bits are the fragment
		 * number and fragmented packets don't reach that function.
		 *
		 * This thus allows receiving a packet with seqno 0 and the
		 * retry bit set as the very first packet on a new TID.
		 */
		for (q = 0; q < mvm->trans->num_rx_queues; q++)
			memset(dup_data[q].last_seq, 0xff,
			       sizeof(dup_data[q].last_seq));
		mvm_sta->dup_data = dup_data;
	}

	if (!iwl_mvm_has_new_tx_api(mvm)) {
		ret = iwl_mvm_reserve_sta_stream(mvm, sta,
						 ieee80211_vif_type_p2p(vif));
		if (ret)
			goto err;
	}

update_fw:
	ret = iwl_mvm_sta_send_to_fw(mvm, sta, sta_update, sta_flags);
	if (ret)
		goto err;

	if (vif->type == NL80211_IFTYPE_STATION) {
		if (!sta->tdls) {
			WARN_ON(mvmvif->ap_sta_id != IWL_MVM_INVALID_STA);
			mvmvif->ap_sta_id = sta_id;
		} else {
			WARN_ON(mvmvif->ap_sta_id == IWL_MVM_INVALID_STA);
		}
	}

	rcu_assign_pointer(mvm->fw_id_to_mac_id[sta_id], sta);

	return 0;

err:
	return ret;
}

int iwl_mvm_drain_sta(struct iwl_mvm *mvm, struct iwl_mvm_sta *mvmsta,
		      bool drain)
{
	struct iwl_mvm_add_sta_cmd cmd = {};
	int ret;
	u32 status;

	lockdep_assert_held(&mvm->mutex);

	cmd.mac_id_n_color = cpu_to_le32(mvmsta->mac_id_n_color);
	cmd.sta_id = mvmsta->sta_id;
	cmd.add_modify = STA_MODE_MODIFY;
	cmd.station_flags = drain ? cpu_to_le32(STA_FLG_DRAIN_FLOW) : 0;
	cmd.station_flags_msk = cpu_to_le32(STA_FLG_DRAIN_FLOW);

	status = ADD_STA_SUCCESS;
	ret = iwl_mvm_send_cmd_pdu_status(mvm, ADD_STA,
					  iwl_mvm_add_sta_cmd_size(mvm),
					  &cmd, &status);
	if (ret)
		return ret;

	switch (status & IWL_ADD_STA_STATUS_MASK) {
	case ADD_STA_SUCCESS:
		IWL_DEBUG_INFO(mvm, "Frames for staid %d will drained in fw\n",
			       mvmsta->sta_id);
		break;
	default:
		ret = -EIO;
		IWL_ERR(mvm, "Couldn't drain frames for staid %d\n",
			mvmsta->sta_id);
		break;
	}

	return ret;
}

/*
 * Remove a station from the FW table. Before sending the command to remove
 * the station validate that the station is indeed known to the driver (sanity
 * only).
 */
static int iwl_mvm_rm_sta_common(struct iwl_mvm *mvm, u8 sta_id)
{
	struct ieee80211_sta *sta;
	struct iwl_mvm_rm_sta_cmd rm_sta_cmd = {
		.sta_id = sta_id,
	};
	int ret;

	sta = rcu_dereference_protected(mvm->fw_id_to_mac_id[sta_id],
					lockdep_is_held(&mvm->mutex));

	/* Note: internal stations are marked as error values */
	if (!sta) {
		IWL_ERR(mvm, "Invalid station id\n");
		return -EINVAL;
	}

	ret = iwl_mvm_send_cmd_pdu(mvm, REMOVE_STA, 0,
				   sizeof(rm_sta_cmd), &rm_sta_cmd);
	if (ret) {
		IWL_ERR(mvm, "Failed to remove station. Id=%d\n", sta_id);
		return ret;
	}

	return 0;
}

static void iwl_mvm_disable_sta_queues(struct iwl_mvm *mvm,
				       struct ieee80211_vif *vif,
				       struct iwl_mvm_sta *mvm_sta)
{
	int ac;
	int i;

	lockdep_assert_held(&mvm->mutex);

	for (i = 0; i < ARRAY_SIZE(mvm_sta->tid_data); i++) {
		if (mvm_sta->tid_data[i].txq_id == IWL_MVM_INVALID_QUEUE)
			continue;

		ac = iwl_mvm_tid_to_ac_queue(i);
		iwl_mvm_disable_txq(mvm, mvm_sta->tid_data[i].txq_id,
				    vif->hw_queue[ac], i, 0);
		mvm_sta->tid_data[i].txq_id = IWL_MVM_INVALID_QUEUE;
	}
}

int iwl_mvm_wait_sta_queues_empty(struct iwl_mvm *mvm,
				  struct iwl_mvm_sta *mvm_sta)
{
	int i;

	for (i = 0; i < ARRAY_SIZE(mvm_sta->tid_data); i++) {
		u16 txq_id;
		int ret;

		spin_lock_bh(&mvm_sta->lock);
		txq_id = mvm_sta->tid_data[i].txq_id;
		spin_unlock_bh(&mvm_sta->lock);

		if (txq_id == IWL_MVM_INVALID_QUEUE)
			continue;

		ret = iwl_trans_wait_txq_empty(mvm->trans, txq_id);
		if (ret)
			return ret;
	}

	return 0;
}

int iwl_mvm_rm_sta(struct iwl_mvm *mvm,
		   struct ieee80211_vif *vif,
		   struct ieee80211_sta *sta)
{
	struct iwl_mvm_vif *mvmvif = iwl_mvm_vif_from_mac80211(vif);
	struct iwl_mvm_sta *mvm_sta = iwl_mvm_sta_from_mac80211(sta);
	u8 sta_id = mvm_sta->sta_id;
	int ret;

	lockdep_assert_held(&mvm->mutex);

	if (iwl_mvm_has_new_rx_api(mvm))
		kfree(mvm_sta->dup_data);

	ret = iwl_mvm_drain_sta(mvm, mvm_sta, true);
	if (ret)
		return ret;

	/* flush its queues here since we are freeing mvm_sta */
	ret = iwl_mvm_flush_sta(mvm, mvm_sta, false, 0);
	if (ret)
		return ret;
	if (iwl_mvm_has_new_tx_api(mvm)) {
		ret = iwl_mvm_wait_sta_queues_empty(mvm, mvm_sta);
	} else {
		u32 q_mask = mvm_sta->tfd_queue_msk;

		ret = iwl_trans_wait_tx_queues_empty(mvm->trans,
						     q_mask);
	}
	if (ret)
		return ret;
<<<<<<< HEAD

	ret = iwl_mvm_drain_sta(mvm, mvm_sta, false);

	iwl_mvm_disable_sta_queues(mvm, vif, mvm_sta);

	/* If there is a TXQ still marked as reserved - free it */
	if (mvm_sta->reserved_queue != IEEE80211_INVAL_HW_QUEUE) {
		u8 reserved_txq = mvm_sta->reserved_queue;
		enum iwl_mvm_queue_status *status;

=======

	ret = iwl_mvm_drain_sta(mvm, mvm_sta, false);

	iwl_mvm_disable_sta_queues(mvm, vif, mvm_sta);

	/* If there is a TXQ still marked as reserved - free it */
	if (mvm_sta->reserved_queue != IEEE80211_INVAL_HW_QUEUE) {
		u8 reserved_txq = mvm_sta->reserved_queue;
		enum iwl_mvm_queue_status *status;

>>>>>>> 5307eca1
		/*
		 * If no traffic has gone through the reserved TXQ - it
		 * is still marked as IWL_MVM_QUEUE_RESERVED, and
		 * should be manually marked as free again
		 */
		spin_lock_bh(&mvm->queue_info_lock);
		status = &mvm->queue_info[reserved_txq].status;
		if (WARN((*status != IWL_MVM_QUEUE_RESERVED) &&
			 (*status != IWL_MVM_QUEUE_FREE),
			 "sta_id %d reserved txq %d status %d",
			 sta_id, reserved_txq, *status)) {
			spin_unlock_bh(&mvm->queue_info_lock);
			return -EINVAL;
		}

		*status = IWL_MVM_QUEUE_FREE;
		spin_unlock_bh(&mvm->queue_info_lock);
	}
<<<<<<< HEAD

	if (vif->type == NL80211_IFTYPE_STATION &&
	    mvmvif->ap_sta_id == sta_id) {
		/* if associated - we can't remove the AP STA now */
		if (vif->bss_conf.assoc)
			return ret;

		/* unassoc - go ahead - remove the AP STA now */
		mvmvif->ap_sta_id = IWL_MVM_INVALID_STA;

=======

	if (vif->type == NL80211_IFTYPE_STATION &&
	    mvmvif->ap_sta_id == sta_id) {
		/* if associated - we can't remove the AP STA now */
		if (vif->bss_conf.assoc)
			return ret;

		/* unassoc - go ahead - remove the AP STA now */
		mvmvif->ap_sta_id = IWL_MVM_INVALID_STA;

>>>>>>> 5307eca1
		/* clear d0i3_ap_sta_id if no longer relevant */
		if (mvm->d0i3_ap_sta_id == sta_id)
			mvm->d0i3_ap_sta_id = IWL_MVM_INVALID_STA;
	}

	/*
	 * This shouldn't happen - the TDLS channel switch should be canceled
	 * before the STA is removed.
	 */
	if (WARN_ON_ONCE(mvm->tdls_cs.peer.sta_id == sta_id)) {
		mvm->tdls_cs.peer.sta_id = IWL_MVM_INVALID_STA;
		cancel_delayed_work(&mvm->tdls_cs.dwork);
	}

	/*
	 * Make sure that the tx response code sees the station as -EBUSY and
	 * calls the drain worker.
	 */
	spin_lock_bh(&mvm_sta->lock);
	spin_unlock_bh(&mvm_sta->lock);

	ret = iwl_mvm_rm_sta_common(mvm, mvm_sta->sta_id);
	RCU_INIT_POINTER(mvm->fw_id_to_mac_id[mvm_sta->sta_id], NULL);

	return ret;
}

int iwl_mvm_rm_sta_id(struct iwl_mvm *mvm,
		      struct ieee80211_vif *vif,
		      u8 sta_id)
{
	int ret = iwl_mvm_rm_sta_common(mvm, sta_id);

	lockdep_assert_held(&mvm->mutex);

	RCU_INIT_POINTER(mvm->fw_id_to_mac_id[sta_id], NULL);
	return ret;
}

int iwl_mvm_allocate_int_sta(struct iwl_mvm *mvm,
			     struct iwl_mvm_int_sta *sta,
			     u32 qmask, enum nl80211_iftype iftype,
			     enum iwl_sta_type type)
{
	if (!test_bit(IWL_MVM_STATUS_IN_HW_RESTART, &mvm->status)) {
		sta->sta_id = iwl_mvm_find_free_sta_id(mvm, iftype);
		if (WARN_ON_ONCE(sta->sta_id == IWL_MVM_INVALID_STA))
			return -ENOSPC;
	}

	sta->tfd_queue_msk = qmask;
	sta->type = type;

	/* put a non-NULL value so iterating over the stations won't stop */
	rcu_assign_pointer(mvm->fw_id_to_mac_id[sta->sta_id], ERR_PTR(-EINVAL));
	return 0;
}

void iwl_mvm_dealloc_int_sta(struct iwl_mvm *mvm, struct iwl_mvm_int_sta *sta)
{
	RCU_INIT_POINTER(mvm->fw_id_to_mac_id[sta->sta_id], NULL);
	memset(sta, 0, sizeof(struct iwl_mvm_int_sta));
	sta->sta_id = IWL_MVM_INVALID_STA;
}

static void iwl_mvm_enable_aux_queue(struct iwl_mvm *mvm)
{
	unsigned int wdg_timeout = iwlmvm_mod_params.tfd_q_hang_detect ?
					mvm->cfg->base_params->wd_timeout :
					IWL_WATCHDOG_DISABLED;

	if (iwl_mvm_has_new_tx_api(mvm)) {
		int queue = iwl_mvm_tvqm_enable_txq(mvm, mvm->aux_queue,
						    mvm->aux_sta.sta_id,
						    IWL_MAX_TID_COUNT,
						    wdg_timeout);
		mvm->aux_queue = queue;
	} else {
		struct iwl_trans_txq_scd_cfg cfg = {
			.fifo = IWL_MVM_TX_FIFO_MCAST,
			.sta_id = mvm->aux_sta.sta_id,
			.tid = IWL_MAX_TID_COUNT,
			.aggregate = false,
			.frame_limit = IWL_FRAME_LIMIT,
		};

		iwl_mvm_enable_txq(mvm, mvm->aux_queue, mvm->aux_queue, 0, &cfg,
				   wdg_timeout);
	}
}

int iwl_mvm_add_aux_sta(struct iwl_mvm *mvm)
{
	int ret;

	lockdep_assert_held(&mvm->mutex);

	/* Allocate aux station and assign to it the aux queue */
	ret = iwl_mvm_allocate_int_sta(mvm, &mvm->aux_sta, BIT(mvm->aux_queue),
				       NL80211_IFTYPE_UNSPECIFIED,
				       IWL_STA_AUX_ACTIVITY);
	if (ret)
		return ret;

	/* Map Aux queue to fifo - needs to happen before adding Aux station */
	if (!iwl_mvm_has_new_tx_api(mvm))
		iwl_mvm_enable_aux_queue(mvm);

	ret = iwl_mvm_add_int_sta_common(mvm, &mvm->aux_sta, NULL,
					 MAC_INDEX_AUX, 0);
	if (ret) {
		iwl_mvm_dealloc_int_sta(mvm, &mvm->aux_sta);
		return ret;
	}

	/*
	 * For a000 firmware and on we cannot add queue to a station unknown
	 * to firmware so enable queue here - after the station was added
	 */
	if (iwl_mvm_has_new_tx_api(mvm))
		iwl_mvm_enable_aux_queue(mvm);

	return 0;
}

int iwl_mvm_add_snif_sta(struct iwl_mvm *mvm, struct ieee80211_vif *vif)
{
	struct iwl_mvm_vif *mvmvif = iwl_mvm_vif_from_mac80211(vif);

	lockdep_assert_held(&mvm->mutex);
	return iwl_mvm_add_int_sta_common(mvm, &mvm->snif_sta, vif->addr,
					 mvmvif->id, 0);
}

int iwl_mvm_rm_snif_sta(struct iwl_mvm *mvm, struct ieee80211_vif *vif)
{
	int ret;

	lockdep_assert_held(&mvm->mutex);

	ret = iwl_mvm_rm_sta_common(mvm, mvm->snif_sta.sta_id);
	if (ret)
		IWL_WARN(mvm, "Failed sending remove station\n");

	return ret;
}

void iwl_mvm_dealloc_snif_sta(struct iwl_mvm *mvm)
{
	iwl_mvm_dealloc_int_sta(mvm, &mvm->snif_sta);
}

void iwl_mvm_del_aux_sta(struct iwl_mvm *mvm)
{
	lockdep_assert_held(&mvm->mutex);

	iwl_mvm_dealloc_int_sta(mvm, &mvm->aux_sta);
}

/*
 * Send the add station command for the vif's broadcast station.
 * Assumes that the station was already allocated.
 *
 * @mvm: the mvm component
 * @vif: the interface to which the broadcast station is added
 * @bsta: the broadcast station to add.
 */
int iwl_mvm_send_add_bcast_sta(struct iwl_mvm *mvm, struct ieee80211_vif *vif)
{
	struct iwl_mvm_vif *mvmvif = iwl_mvm_vif_from_mac80211(vif);
	struct iwl_mvm_int_sta *bsta = &mvmvif->bcast_sta;
	static const u8 _baddr[] = {0xFF, 0xFF, 0xFF, 0xFF, 0xFF, 0xFF};
	const u8 *baddr = _baddr;
	int queue;
	int ret;
	unsigned int wdg_timeout =
		iwl_mvm_get_wd_timeout(mvm, vif, false, false);
	struct iwl_trans_txq_scd_cfg cfg = {
		.fifo = IWL_MVM_TX_FIFO_VO,
		.sta_id = mvmvif->bcast_sta.sta_id,
		.tid = IWL_MAX_TID_COUNT,
		.aggregate = false,
		.frame_limit = IWL_FRAME_LIMIT,
	};

	lockdep_assert_held(&mvm->mutex);

	if (!iwl_mvm_has_new_tx_api(mvm)) {
		if (vif->type == NL80211_IFTYPE_AP ||
		    vif->type == NL80211_IFTYPE_ADHOC)
			queue = mvm->probe_queue;
		else if (vif->type == NL80211_IFTYPE_P2P_DEVICE)
			queue = mvm->p2p_dev_queue;
		else if (WARN(1, "Missing required TXQ for adding bcast STA\n"))
			return -EINVAL;

		bsta->tfd_queue_msk |= BIT(queue);

		iwl_mvm_enable_txq(mvm, queue, vif->hw_queue[0], 0,
				   &cfg, wdg_timeout);
	}

	if (vif->type == NL80211_IFTYPE_ADHOC)
		baddr = vif->bss_conf.bssid;

	if (WARN_ON_ONCE(bsta->sta_id == IWL_MVM_INVALID_STA))
		return -ENOSPC;

	ret = iwl_mvm_add_int_sta_common(mvm, bsta, baddr,
					 mvmvif->id, mvmvif->color);
	if (ret)
		return ret;

	/*
	 * For a000 firmware and on we cannot add queue to a station unknown
	 * to firmware so enable queue here - after the station was added
	 */
	if (iwl_mvm_has_new_tx_api(mvm)) {
		queue = iwl_mvm_tvqm_enable_txq(mvm, vif->hw_queue[0],
						bsta->sta_id,
						IWL_MAX_TID_COUNT,
						wdg_timeout);

		if (vif->type == NL80211_IFTYPE_AP ||
		    vif->type == NL80211_IFTYPE_ADHOC)
			mvm->probe_queue = queue;
		else if (vif->type == NL80211_IFTYPE_P2P_DEVICE)
			mvm->p2p_dev_queue = queue;
	}

	return 0;
}

static void iwl_mvm_free_bcast_sta_queues(struct iwl_mvm *mvm,
					  struct ieee80211_vif *vif)
{
	struct iwl_mvm_vif *mvmvif = iwl_mvm_vif_from_mac80211(vif);
	int queue;

	lockdep_assert_held(&mvm->mutex);

	iwl_mvm_flush_sta(mvm, &mvmvif->bcast_sta, true, 0);

	switch (vif->type) {
	case NL80211_IFTYPE_AP:
	case NL80211_IFTYPE_ADHOC:
		queue = mvm->probe_queue;
		break;
	case NL80211_IFTYPE_P2P_DEVICE:
		queue = mvm->p2p_dev_queue;
		break;
	default:
		WARN(1, "Can't free bcast queue on vif type %d\n",
		     vif->type);
		return;
	}

	iwl_mvm_disable_txq(mvm, queue, vif->hw_queue[0], IWL_MAX_TID_COUNT, 0);
	if (iwl_mvm_has_new_tx_api(mvm))
		return;

	WARN_ON(!(mvmvif->bcast_sta.tfd_queue_msk & BIT(queue)));
	mvmvif->bcast_sta.tfd_queue_msk &= ~BIT(queue);
}

/* Send the FW a request to remove the station from it's internal data
 * structures, but DO NOT remove the entry from the local data structures. */
int iwl_mvm_send_rm_bcast_sta(struct iwl_mvm *mvm, struct ieee80211_vif *vif)
{
	struct iwl_mvm_vif *mvmvif = iwl_mvm_vif_from_mac80211(vif);
	int ret;

	lockdep_assert_held(&mvm->mutex);

	iwl_mvm_free_bcast_sta_queues(mvm, vif);

	ret = iwl_mvm_rm_sta_common(mvm, mvmvif->bcast_sta.sta_id);
	if (ret)
		IWL_WARN(mvm, "Failed sending remove station\n");
	return ret;
}

int iwl_mvm_alloc_bcast_sta(struct iwl_mvm *mvm, struct ieee80211_vif *vif)
{
	struct iwl_mvm_vif *mvmvif = iwl_mvm_vif_from_mac80211(vif);

	lockdep_assert_held(&mvm->mutex);

	return iwl_mvm_allocate_int_sta(mvm, &mvmvif->bcast_sta, 0,
					ieee80211_vif_type_p2p(vif),
					IWL_STA_GENERAL_PURPOSE);
}

/* Allocate a new station entry for the broadcast station to the given vif,
 * and send it to the FW.
 * Note that each P2P mac should have its own broadcast station.
 *
 * @mvm: the mvm component
 * @vif: the interface to which the broadcast station is added
 * @bsta: the broadcast station to add. */
int iwl_mvm_add_p2p_bcast_sta(struct iwl_mvm *mvm, struct ieee80211_vif *vif)
{
	struct iwl_mvm_vif *mvmvif = iwl_mvm_vif_from_mac80211(vif);
	struct iwl_mvm_int_sta *bsta = &mvmvif->bcast_sta;
	int ret;

	lockdep_assert_held(&mvm->mutex);

	ret = iwl_mvm_alloc_bcast_sta(mvm, vif);
	if (ret)
		return ret;

	ret = iwl_mvm_send_add_bcast_sta(mvm, vif);

	if (ret)
		iwl_mvm_dealloc_int_sta(mvm, bsta);

	return ret;
}

void iwl_mvm_dealloc_bcast_sta(struct iwl_mvm *mvm, struct ieee80211_vif *vif)
{
	struct iwl_mvm_vif *mvmvif = iwl_mvm_vif_from_mac80211(vif);

	iwl_mvm_dealloc_int_sta(mvm, &mvmvif->bcast_sta);
}

/*
 * Send the FW a request to remove the station from it's internal data
 * structures, and in addition remove it from the local data structure.
 */
int iwl_mvm_rm_p2p_bcast_sta(struct iwl_mvm *mvm, struct ieee80211_vif *vif)
{
	int ret;

	lockdep_assert_held(&mvm->mutex);

	ret = iwl_mvm_send_rm_bcast_sta(mvm, vif);

	iwl_mvm_dealloc_bcast_sta(mvm, vif);

	return ret;
}

/*
 * Allocate a new station entry for the multicast station to the given vif,
 * and send it to the FW.
 * Note that each AP/GO mac should have its own multicast station.
 *
 * @mvm: the mvm component
 * @vif: the interface to which the multicast station is added
 */
int iwl_mvm_add_mcast_sta(struct iwl_mvm *mvm, struct ieee80211_vif *vif)
{
	struct iwl_mvm_vif *mvmvif = iwl_mvm_vif_from_mac80211(vif);
	struct iwl_mvm_int_sta *msta = &mvmvif->mcast_sta;
	static const u8 _maddr[] = {0x03, 0x00, 0x00, 0x00, 0x00, 0x00};
	const u8 *maddr = _maddr;
	struct iwl_trans_txq_scd_cfg cfg = {
		.fifo = IWL_MVM_TX_FIFO_MCAST,
		.sta_id = msta->sta_id,
		.tid = IWL_MAX_TID_COUNT,
		.aggregate = false,
		.frame_limit = IWL_FRAME_LIMIT,
	};
	unsigned int timeout = iwl_mvm_get_wd_timeout(mvm, vif, false, false);
	int ret;

	lockdep_assert_held(&mvm->mutex);

	if (WARN_ON(vif->type != NL80211_IFTYPE_AP &&
		    vif->type != NL80211_IFTYPE_ADHOC))
		return -ENOTSUPP;

	/*
	 * While in previous FWs we had to exclude cab queue from TFD queue
	 * mask, now it is needed as any other queue.
	 */
	if (!iwl_mvm_has_new_tx_api(mvm) &&
	    fw_has_api(&mvm->fw->ucode_capa, IWL_UCODE_TLV_API_STA_TYPE)) {
		iwl_mvm_enable_txq(mvm, vif->cab_queue, vif->cab_queue, 0,
				   &cfg, timeout);
		msta->tfd_queue_msk |= BIT(vif->cab_queue);
	}
	ret = iwl_mvm_add_int_sta_common(mvm, msta, maddr,
					 mvmvif->id, mvmvif->color);
	if (ret) {
		iwl_mvm_dealloc_int_sta(mvm, msta);
		return ret;
	}

	/*
	 * Enable cab queue after the ADD_STA command is sent.
	 * This is needed for a000 firmware which won't accept SCD_QUEUE_CFG
	 * command with unknown station id, and for FW that doesn't support
	 * station API since the cab queue is not included in the
	 * tfd_queue_mask.
	 */
	if (iwl_mvm_has_new_tx_api(mvm)) {
		int queue = iwl_mvm_tvqm_enable_txq(mvm, vif->cab_queue,
						    msta->sta_id,
						    IWL_MAX_TID_COUNT,
						    timeout);
		mvmvif->cab_queue = queue;
	} else if (!fw_has_api(&mvm->fw->ucode_capa,
			       IWL_UCODE_TLV_API_STA_TYPE)) {
		/*
		 * In IBSS, ieee80211_check_queues() sets the cab_queue to be
		 * invalid, so make sure we use the queue we want.
		 * Note that this is done here as we want to avoid making DQA
		 * changes in mac80211 layer.
		 */
		if (vif->type == NL80211_IFTYPE_ADHOC) {
			vif->cab_queue = IWL_MVM_DQA_GCAST_QUEUE;
			mvmvif->cab_queue = vif->cab_queue;
		}
		iwl_mvm_enable_txq(mvm, vif->cab_queue, vif->cab_queue, 0,
				   &cfg, timeout);
	}

	return 0;
}

/*
 * Send the FW a request to remove the station from it's internal data
 * structures, and in addition remove it from the local data structure.
 */
int iwl_mvm_rm_mcast_sta(struct iwl_mvm *mvm, struct ieee80211_vif *vif)
{
	struct iwl_mvm_vif *mvmvif = iwl_mvm_vif_from_mac80211(vif);
	int ret;

	lockdep_assert_held(&mvm->mutex);

	iwl_mvm_flush_sta(mvm, &mvmvif->mcast_sta, true, 0);

	iwl_mvm_disable_txq(mvm, mvmvif->cab_queue, vif->cab_queue,
			    IWL_MAX_TID_COUNT, 0);

	ret = iwl_mvm_rm_sta_common(mvm, mvmvif->mcast_sta.sta_id);
	if (ret)
		IWL_WARN(mvm, "Failed sending remove station\n");

	return ret;
}

#define IWL_MAX_RX_BA_SESSIONS 16

static void iwl_mvm_sync_rxq_del_ba(struct iwl_mvm *mvm, u8 baid)
{
	struct iwl_mvm_delba_notif notif = {
		.metadata.type = IWL_MVM_RXQ_NOTIF_DEL_BA,
		.metadata.sync = 1,
		.delba.baid = baid,
	};
	iwl_mvm_sync_rx_queues_internal(mvm, (void *)&notif, sizeof(notif));
};

static void iwl_mvm_free_reorder(struct iwl_mvm *mvm,
				 struct iwl_mvm_baid_data *data)
{
	int i;

	iwl_mvm_sync_rxq_del_ba(mvm, data->baid);

	for (i = 0; i < mvm->trans->num_rx_queues; i++) {
		int j;
		struct iwl_mvm_reorder_buffer *reorder_buf =
			&data->reorder_buf[i];

		spin_lock_bh(&reorder_buf->lock);
		if (likely(!reorder_buf->num_stored)) {
			spin_unlock_bh(&reorder_buf->lock);
			continue;
		}

		/*
		 * This shouldn't happen in regular DELBA since the internal
		 * delBA notification should trigger a release of all frames in
		 * the reorder buffer.
		 */
		WARN_ON(1);

		for (j = 0; j < reorder_buf->buf_size; j++)
			__skb_queue_purge(&reorder_buf->entries[j]);
		/*
		 * Prevent timer re-arm. This prevents a very far fetched case
		 * where we timed out on the notification. There may be prior
		 * RX frames pending in the RX queue before the notification
		 * that might get processed between now and the actual deletion
		 * and we would re-arm the timer although we are deleting the
		 * reorder buffer.
		 */
		reorder_buf->removed = true;
		spin_unlock_bh(&reorder_buf->lock);
		del_timer_sync(&reorder_buf->reorder_timer);
	}
}

static void iwl_mvm_init_reorder_buffer(struct iwl_mvm *mvm,
					u32 sta_id,
					struct iwl_mvm_baid_data *data,
					u16 ssn, u8 buf_size)
{
	int i;

	for (i = 0; i < mvm->trans->num_rx_queues; i++) {
		struct iwl_mvm_reorder_buffer *reorder_buf =
			&data->reorder_buf[i];
		int j;

		reorder_buf->num_stored = 0;
		reorder_buf->head_sn = ssn;
		reorder_buf->buf_size = buf_size;
		/* rx reorder timer */
		reorder_buf->reorder_timer.function =
			iwl_mvm_reorder_timer_expired;
		reorder_buf->reorder_timer.data = (unsigned long)reorder_buf;
		init_timer(&reorder_buf->reorder_timer);
		spin_lock_init(&reorder_buf->lock);
		reorder_buf->mvm = mvm;
		reorder_buf->queue = i;
		reorder_buf->sta_id = sta_id;
		reorder_buf->valid = false;
		for (j = 0; j < reorder_buf->buf_size; j++)
			__skb_queue_head_init(&reorder_buf->entries[j]);
	}
}

int iwl_mvm_sta_rx_agg(struct iwl_mvm *mvm, struct ieee80211_sta *sta,
		       int tid, u16 ssn, bool start, u8 buf_size, u16 timeout)
{
	struct iwl_mvm_sta *mvm_sta = iwl_mvm_sta_from_mac80211(sta);
	struct iwl_mvm_add_sta_cmd cmd = {};
	struct iwl_mvm_baid_data *baid_data = NULL;
	int ret;
	u32 status;

	lockdep_assert_held(&mvm->mutex);

	if (start && mvm->rx_ba_sessions >= IWL_MAX_RX_BA_SESSIONS) {
		IWL_WARN(mvm, "Not enough RX BA SESSIONS\n");
		return -ENOSPC;
	}

	if (iwl_mvm_has_new_rx_api(mvm) && start) {
		/*
		 * Allocate here so if allocation fails we can bail out early
		 * before starting the BA session in the firmware
		 */
		baid_data = kzalloc(sizeof(*baid_data) +
				    mvm->trans->num_rx_queues *
				    sizeof(baid_data->reorder_buf[0]),
				    GFP_KERNEL);
		if (!baid_data)
			return -ENOMEM;
	}

	cmd.mac_id_n_color = cpu_to_le32(mvm_sta->mac_id_n_color);
	cmd.sta_id = mvm_sta->sta_id;
	cmd.add_modify = STA_MODE_MODIFY;
	if (start) {
		cmd.add_immediate_ba_tid = (u8) tid;
		cmd.add_immediate_ba_ssn = cpu_to_le16(ssn);
		cmd.rx_ba_window = cpu_to_le16((u16)buf_size);
	} else {
		cmd.remove_immediate_ba_tid = (u8) tid;
	}
	cmd.modify_mask = start ? STA_MODIFY_ADD_BA_TID :
				  STA_MODIFY_REMOVE_BA_TID;

	status = ADD_STA_SUCCESS;
	ret = iwl_mvm_send_cmd_pdu_status(mvm, ADD_STA,
					  iwl_mvm_add_sta_cmd_size(mvm),
					  &cmd, &status);
	if (ret)
		goto out_free;

	switch (status & IWL_ADD_STA_STATUS_MASK) {
	case ADD_STA_SUCCESS:
		IWL_DEBUG_HT(mvm, "RX BA Session %sed in fw\n",
			     start ? "start" : "stopp");
		break;
	case ADD_STA_IMMEDIATE_BA_FAILURE:
		IWL_WARN(mvm, "RX BA Session refused by fw\n");
		ret = -ENOSPC;
		break;
	default:
		ret = -EIO;
		IWL_ERR(mvm, "RX BA Session failed %sing, status 0x%x\n",
			start ? "start" : "stopp", status);
		break;
	}

	if (ret)
		goto out_free;

	if (start) {
		u8 baid;

		mvm->rx_ba_sessions++;

		if (!iwl_mvm_has_new_rx_api(mvm))
			return 0;

		if (WARN_ON(!(status & IWL_ADD_STA_BAID_VALID_MASK))) {
			ret = -EINVAL;
			goto out_free;
		}
		baid = (u8)((status & IWL_ADD_STA_BAID_MASK) >>
			    IWL_ADD_STA_BAID_SHIFT);
		baid_data->baid = baid;
		baid_data->timeout = timeout;
		baid_data->last_rx = jiffies;
		setup_timer(&baid_data->session_timer,
			    iwl_mvm_rx_agg_session_expired,
			    (unsigned long)&mvm->baid_map[baid]);
		baid_data->mvm = mvm;
		baid_data->tid = tid;
		baid_data->sta_id = mvm_sta->sta_id;

		mvm_sta->tid_to_baid[tid] = baid;
		if (timeout)
			mod_timer(&baid_data->session_timer,
				  TU_TO_EXP_TIME(timeout * 2));

		iwl_mvm_init_reorder_buffer(mvm, mvm_sta->sta_id,
					    baid_data, ssn, buf_size);
		/*
		 * protect the BA data with RCU to cover a case where our
		 * internal RX sync mechanism will timeout (not that it's
		 * supposed to happen) and we will free the session data while
		 * RX is being processed in parallel
		 */
		IWL_DEBUG_HT(mvm, "Sta %d(%d) is assigned to BAID %d\n",
			     mvm_sta->sta_id, tid, baid);
		WARN_ON(rcu_access_pointer(mvm->baid_map[baid]));
		rcu_assign_pointer(mvm->baid_map[baid], baid_data);
	} else  {
		u8 baid = mvm_sta->tid_to_baid[tid];

		if (mvm->rx_ba_sessions > 0)
			/* check that restart flow didn't zero the counter */
			mvm->rx_ba_sessions--;
		if (!iwl_mvm_has_new_rx_api(mvm))
			return 0;

		if (WARN_ON(baid == IWL_RX_REORDER_DATA_INVALID_BAID))
			return -EINVAL;

		baid_data = rcu_access_pointer(mvm->baid_map[baid]);
		if (WARN_ON(!baid_data))
			return -EINVAL;

		/* synchronize all rx queues so we can safely delete */
		iwl_mvm_free_reorder(mvm, baid_data);
		del_timer_sync(&baid_data->session_timer);
		RCU_INIT_POINTER(mvm->baid_map[baid], NULL);
		kfree_rcu(baid_data, rcu_head);
		IWL_DEBUG_HT(mvm, "BAID %d is free\n", baid);
	}
	return 0;

out_free:
	kfree(baid_data);
	return ret;
}

int iwl_mvm_sta_tx_agg(struct iwl_mvm *mvm, struct ieee80211_sta *sta,
		       int tid, u8 queue, bool start)
{
	struct iwl_mvm_sta *mvm_sta = iwl_mvm_sta_from_mac80211(sta);
	struct iwl_mvm_add_sta_cmd cmd = {};
	int ret;
	u32 status;

	lockdep_assert_held(&mvm->mutex);

	if (start) {
		mvm_sta->tfd_queue_msk |= BIT(queue);
		mvm_sta->tid_disable_agg &= ~BIT(tid);
	} else {
		/* In DQA-mode the queue isn't removed on agg termination */
		mvm_sta->tid_disable_agg |= BIT(tid);
	}

	cmd.mac_id_n_color = cpu_to_le32(mvm_sta->mac_id_n_color);
	cmd.sta_id = mvm_sta->sta_id;
	cmd.add_modify = STA_MODE_MODIFY;
	if (!iwl_mvm_has_new_tx_api(mvm))
		cmd.modify_mask = STA_MODIFY_QUEUES;
	cmd.modify_mask |= STA_MODIFY_TID_DISABLE_TX;
	cmd.tfd_queue_msk = cpu_to_le32(mvm_sta->tfd_queue_msk);
	cmd.tid_disable_tx = cpu_to_le16(mvm_sta->tid_disable_agg);

	status = ADD_STA_SUCCESS;
	ret = iwl_mvm_send_cmd_pdu_status(mvm, ADD_STA,
					  iwl_mvm_add_sta_cmd_size(mvm),
					  &cmd, &status);
	if (ret)
		return ret;

	switch (status & IWL_ADD_STA_STATUS_MASK) {
	case ADD_STA_SUCCESS:
		break;
	default:
		ret = -EIO;
		IWL_ERR(mvm, "TX BA Session failed %sing, status 0x%x\n",
			start ? "start" : "stopp", status);
		break;
	}

	return ret;
}

const u8 tid_to_mac80211_ac[] = {
	IEEE80211_AC_BE,
	IEEE80211_AC_BK,
	IEEE80211_AC_BK,
	IEEE80211_AC_BE,
	IEEE80211_AC_VI,
	IEEE80211_AC_VI,
	IEEE80211_AC_VO,
	IEEE80211_AC_VO,
	IEEE80211_AC_VO, /* We treat MGMT as TID 8, which is set as AC_VO */
};

static const u8 tid_to_ucode_ac[] = {
	AC_BE,
	AC_BK,
	AC_BK,
	AC_BE,
	AC_VI,
	AC_VI,
	AC_VO,
	AC_VO,
};

int iwl_mvm_sta_tx_agg_start(struct iwl_mvm *mvm, struct ieee80211_vif *vif,
			     struct ieee80211_sta *sta, u16 tid, u16 *ssn)
{
	struct iwl_mvm_sta *mvmsta = iwl_mvm_sta_from_mac80211(sta);
	struct iwl_mvm_tid_data *tid_data;
	u16 normalized_ssn;
	int txq_id;
	int ret;

	if (WARN_ON_ONCE(tid >= IWL_MAX_TID_COUNT))
		return -EINVAL;

	if (mvmsta->tid_data[tid].state != IWL_AGG_OFF) {
		IWL_ERR(mvm, "Start AGG when state is not IWL_AGG_OFF %d!\n",
			mvmsta->tid_data[tid].state);
		return -ENXIO;
	}

	lockdep_assert_held(&mvm->mutex);

	spin_lock_bh(&mvmsta->lock);

	/* possible race condition - we entered D0i3 while starting agg */
	if (test_bit(IWL_MVM_STATUS_IN_D0I3, &mvm->status)) {
		spin_unlock_bh(&mvmsta->lock);
		IWL_ERR(mvm, "Entered D0i3 while starting Tx agg\n");
		return -EIO;
	}

	spin_lock(&mvm->queue_info_lock);

	/*
	 * Note the possible cases:
	 *  1. In DQA mode with an enabled TXQ - TXQ needs to become agg'ed
	 *  2. Non-DQA mode: the TXQ hasn't yet been enabled, so find a free
	 *	one and mark it as reserved
	 *  3. In DQA mode, but no traffic yet on this TID: same treatment as in
	 *	non-DQA mode, since the TXQ hasn't yet been allocated
	 * Don't support case 3 for new TX path as it is not expected to happen
	 * and aggregation will be offloaded soon anyway
	 */
	txq_id = mvmsta->tid_data[tid].txq_id;
	if (iwl_mvm_has_new_tx_api(mvm)) {
		if (txq_id == IWL_MVM_INVALID_QUEUE) {
			ret = -ENXIO;
			goto release_locks;
		}
	} else if (unlikely(mvm->queue_info[txq_id].status ==
			    IWL_MVM_QUEUE_SHARED)) {
		ret = -ENXIO;
		IWL_DEBUG_TX_QUEUES(mvm,
				    "Can't start tid %d agg on shared queue!\n",
				    tid);
		goto release_locks;
	} else if (mvm->queue_info[txq_id].status != IWL_MVM_QUEUE_READY) {
		txq_id = iwl_mvm_find_free_queue(mvm, mvmsta->sta_id,
						 IWL_MVM_DQA_MIN_DATA_QUEUE,
						 IWL_MVM_DQA_MAX_DATA_QUEUE);
		if (txq_id < 0) {
			ret = txq_id;
			IWL_ERR(mvm, "Failed to allocate agg queue\n");
			goto release_locks;
		}
		/*
		 * TXQ shouldn't be in inactive mode for non-DQA, so getting
		 * an inactive queue from iwl_mvm_find_free_queue() is
		 * certainly a bug
		 */
		WARN_ON(mvm->queue_info[txq_id].status ==
			IWL_MVM_QUEUE_INACTIVE);

		/* TXQ hasn't yet been enabled, so mark it only as reserved */
		mvm->queue_info[txq_id].status = IWL_MVM_QUEUE_RESERVED;
	}

	spin_unlock(&mvm->queue_info_lock);

	IWL_DEBUG_TX_QUEUES(mvm,
			    "AGG for tid %d will be on queue #%d\n",
			    tid, txq_id);

	tid_data = &mvmsta->tid_data[tid];
	tid_data->ssn = IEEE80211_SEQ_TO_SN(tid_data->seq_number);
	tid_data->txq_id = txq_id;
	*ssn = tid_data->ssn;

	IWL_DEBUG_TX_QUEUES(mvm,
			    "Start AGG: sta %d tid %d queue %d - ssn = %d, next_recl = %d\n",
			    mvmsta->sta_id, tid, txq_id, tid_data->ssn,
			    tid_data->next_reclaimed);

	/*
	 * In A000 HW, the next_reclaimed index is only 8 bit, so we'll need
	 * to align the wrap around of ssn so we compare relevant values.
	 */
	normalized_ssn = tid_data->ssn;
	if (mvm->trans->cfg->gen2)
		normalized_ssn &= 0xff;

	if (normalized_ssn == tid_data->next_reclaimed) {
		tid_data->state = IWL_AGG_STARTING;
		ieee80211_start_tx_ba_cb_irqsafe(vif, sta->addr, tid);
	} else {
		tid_data->state = IWL_EMPTYING_HW_QUEUE_ADDBA;
	}

	ret = 0;
	goto out;

release_locks:
	spin_unlock(&mvm->queue_info_lock);
out:
	spin_unlock_bh(&mvmsta->lock);

	return ret;
}

int iwl_mvm_sta_tx_agg_oper(struct iwl_mvm *mvm, struct ieee80211_vif *vif,
			    struct ieee80211_sta *sta, u16 tid, u8 buf_size,
			    bool amsdu)
{
	struct iwl_mvm_sta *mvmsta = iwl_mvm_sta_from_mac80211(sta);
	struct iwl_mvm_tid_data *tid_data = &mvmsta->tid_data[tid];
	unsigned int wdg_timeout =
		iwl_mvm_get_wd_timeout(mvm, vif, sta->tdls, false);
	int queue, ret;
	bool alloc_queue = true;
	enum iwl_mvm_queue_status queue_status;
	u16 ssn;

	struct iwl_trans_txq_scd_cfg cfg = {
		.sta_id = mvmsta->sta_id,
		.tid = tid,
		.frame_limit = buf_size,
		.aggregate = true,
	};

	BUILD_BUG_ON((sizeof(mvmsta->agg_tids) * BITS_PER_BYTE)
		     != IWL_MAX_TID_COUNT);

	if (!mvm->trans->cfg->gen2)
		buf_size = min_t(int, buf_size, LINK_QUAL_AGG_FRAME_LIMIT_DEF);
	else
		buf_size = min_t(int, buf_size,
				 LINK_QUAL_AGG_FRAME_LIMIT_GEN2_DEF);

	spin_lock_bh(&mvmsta->lock);
	ssn = tid_data->ssn;
	queue = tid_data->txq_id;
	tid_data->state = IWL_AGG_ON;
	mvmsta->agg_tids |= BIT(tid);
	tid_data->ssn = 0xffff;
	tid_data->amsdu_in_ampdu_allowed = amsdu;
	spin_unlock_bh(&mvmsta->lock);

	if (iwl_mvm_has_new_tx_api(mvm)) {
		/*
		 * If no queue iwl_mvm_sta_tx_agg_start() would have failed so
		 * no need to check queue's status
		 */
		if (buf_size < mvmsta->max_agg_bufsize)
			return -ENOTSUPP;

		ret = iwl_mvm_sta_tx_agg(mvm, sta, tid, queue, true);
		if (ret)
			return -EIO;
		goto out;
	}

	cfg.fifo = iwl_mvm_ac_to_tx_fifo[tid_to_mac80211_ac[tid]];

	spin_lock_bh(&mvm->queue_info_lock);
	queue_status = mvm->queue_info[queue].status;
	spin_unlock_bh(&mvm->queue_info_lock);

	/* Maybe there is no need to even alloc a queue... */
	if (mvm->queue_info[queue].status == IWL_MVM_QUEUE_READY)
		alloc_queue = false;

	/*
	 * Only reconfig the SCD for the queue if the window size has
	 * changed from current (become smaller)
	 */
	if (!alloc_queue && buf_size < mvmsta->max_agg_bufsize) {
		/*
		 * If reconfiguring an existing queue, it first must be
		 * drained
		 */
		ret = iwl_trans_wait_tx_queues_empty(mvm->trans,
						     BIT(queue));
		if (ret) {
			IWL_ERR(mvm,
				"Error draining queue before reconfig\n");
			return ret;
		}

		ret = iwl_mvm_reconfig_scd(mvm, queue, cfg.fifo,
					   mvmsta->sta_id, tid,
					   buf_size, ssn);
		if (ret) {
			IWL_ERR(mvm,
				"Error reconfiguring TXQ #%d\n", queue);
			return ret;
		}
	}

	if (alloc_queue)
		iwl_mvm_enable_txq(mvm, queue,
				   vif->hw_queue[tid_to_mac80211_ac[tid]], ssn,
				   &cfg, wdg_timeout);

	/* Send ADD_STA command to enable aggs only if the queue isn't shared */
	if (queue_status != IWL_MVM_QUEUE_SHARED) {
		ret = iwl_mvm_sta_tx_agg(mvm, sta, tid, queue, true);
		if (ret)
			return -EIO;
	}

	/* No need to mark as reserved */
	spin_lock_bh(&mvm->queue_info_lock);
	mvm->queue_info[queue].status = IWL_MVM_QUEUE_READY;
	spin_unlock_bh(&mvm->queue_info_lock);

out:
	/*
	 * Even though in theory the peer could have different
	 * aggregation reorder buffer sizes for different sessions,
	 * our ucode doesn't allow for that and has a global limit
	 * for each station. Therefore, use the minimum of all the
	 * aggregation sessions and our default value.
	 */
	mvmsta->max_agg_bufsize =
		min(mvmsta->max_agg_bufsize, buf_size);
	mvmsta->lq_sta.lq.agg_frame_cnt_limit = mvmsta->max_agg_bufsize;

	IWL_DEBUG_HT(mvm, "Tx aggregation enabled on ra = %pM tid = %d\n",
		     sta->addr, tid);

	return iwl_mvm_send_lq_cmd(mvm, &mvmsta->lq_sta.lq, false);
}

static void iwl_mvm_unreserve_agg_queue(struct iwl_mvm *mvm,
					struct iwl_mvm_sta *mvmsta,
					u16 txq_id)
{
	if (iwl_mvm_has_new_tx_api(mvm))
		return;

	spin_lock_bh(&mvm->queue_info_lock);
	/*
	 * The TXQ is marked as reserved only if no traffic came through yet
	 * This means no traffic has been sent on this TID (agg'd or not), so
	 * we no longer have use for the queue. Since it hasn't even been
	 * allocated through iwl_mvm_enable_txq, so we can just mark it back as
	 * free.
	 */
	if (mvm->queue_info[txq_id].status == IWL_MVM_QUEUE_RESERVED)
		mvm->queue_info[txq_id].status = IWL_MVM_QUEUE_FREE;

	spin_unlock_bh(&mvm->queue_info_lock);
}

int iwl_mvm_sta_tx_agg_stop(struct iwl_mvm *mvm, struct ieee80211_vif *vif,
			    struct ieee80211_sta *sta, u16 tid)
{
	struct iwl_mvm_sta *mvmsta = iwl_mvm_sta_from_mac80211(sta);
	struct iwl_mvm_tid_data *tid_data = &mvmsta->tid_data[tid];
	u16 txq_id;
	int err;

	/*
	 * If mac80211 is cleaning its state, then say that we finished since
	 * our state has been cleared anyway.
	 */
	if (test_bit(IWL_MVM_STATUS_IN_HW_RESTART, &mvm->status)) {
		ieee80211_stop_tx_ba_cb_irqsafe(vif, sta->addr, tid);
		return 0;
	}

	spin_lock_bh(&mvmsta->lock);

	txq_id = tid_data->txq_id;

	IWL_DEBUG_TX_QUEUES(mvm, "Stop AGG: sta %d tid %d q %d state %d\n",
			    mvmsta->sta_id, tid, txq_id, tid_data->state);

	mvmsta->agg_tids &= ~BIT(tid);

	iwl_mvm_unreserve_agg_queue(mvm, mvmsta, txq_id);

	switch (tid_data->state) {
	case IWL_AGG_ON:
		tid_data->ssn = IEEE80211_SEQ_TO_SN(tid_data->seq_number);

		IWL_DEBUG_TX_QUEUES(mvm,
				    "ssn = %d, next_recl = %d\n",
				    tid_data->ssn, tid_data->next_reclaimed);

		tid_data->ssn = 0xffff;
		tid_data->state = IWL_AGG_OFF;
		spin_unlock_bh(&mvmsta->lock);

		ieee80211_stop_tx_ba_cb_irqsafe(vif, sta->addr, tid);

		iwl_mvm_sta_tx_agg(mvm, sta, tid, txq_id, false);
		return 0;
	case IWL_AGG_STARTING:
	case IWL_EMPTYING_HW_QUEUE_ADDBA:
		/*
		 * The agg session has been stopped before it was set up. This
		 * can happen when the AddBA timer times out for example.
		 */

		/* No barriers since we are under mutex */
		lockdep_assert_held(&mvm->mutex);

		ieee80211_stop_tx_ba_cb_irqsafe(vif, sta->addr, tid);
		tid_data->state = IWL_AGG_OFF;
		err = 0;
		break;
	default:
		IWL_ERR(mvm,
			"Stopping AGG while state not ON or starting for %d on %d (%d)\n",
			mvmsta->sta_id, tid, tid_data->state);
		IWL_ERR(mvm,
			"\ttid_data->txq_id = %d\n", tid_data->txq_id);
		err = -EINVAL;
	}

	spin_unlock_bh(&mvmsta->lock);

	return err;
}

int iwl_mvm_sta_tx_agg_flush(struct iwl_mvm *mvm, struct ieee80211_vif *vif,
			    struct ieee80211_sta *sta, u16 tid)
{
	struct iwl_mvm_sta *mvmsta = iwl_mvm_sta_from_mac80211(sta);
	struct iwl_mvm_tid_data *tid_data = &mvmsta->tid_data[tid];
	u16 txq_id;
	enum iwl_mvm_agg_state old_state;

	/*
	 * First set the agg state to OFF to avoid calling
	 * ieee80211_stop_tx_ba_cb in iwl_mvm_check_ratid_empty.
	 */
	spin_lock_bh(&mvmsta->lock);
	txq_id = tid_data->txq_id;
	IWL_DEBUG_TX_QUEUES(mvm, "Flush AGG: sta %d tid %d q %d state %d\n",
			    mvmsta->sta_id, tid, txq_id, tid_data->state);
	old_state = tid_data->state;
	tid_data->state = IWL_AGG_OFF;
	mvmsta->agg_tids &= ~BIT(tid);
	spin_unlock_bh(&mvmsta->lock);

	iwl_mvm_unreserve_agg_queue(mvm, mvmsta, txq_id);

	if (old_state >= IWL_AGG_ON) {
		iwl_mvm_drain_sta(mvm, mvmsta, true);

		if (iwl_mvm_has_new_tx_api(mvm)) {
			if (iwl_mvm_flush_sta_tids(mvm, mvmsta->sta_id,
						   BIT(tid), 0))
				IWL_ERR(mvm, "Couldn't flush the AGG queue\n");
			iwl_trans_wait_txq_empty(mvm->trans, txq_id);
		} else {
			if (iwl_mvm_flush_tx_path(mvm, BIT(txq_id), 0))
				IWL_ERR(mvm, "Couldn't flush the AGG queue\n");
			iwl_trans_wait_tx_queues_empty(mvm->trans, BIT(txq_id));
		}

		iwl_mvm_drain_sta(mvm, mvmsta, false);

		iwl_mvm_sta_tx_agg(mvm, sta, tid, txq_id, false);
	}

	return 0;
}

static int iwl_mvm_set_fw_key_idx(struct iwl_mvm *mvm)
{
	int i, max = -1, max_offs = -1;

	lockdep_assert_held(&mvm->mutex);

	/* Pick the unused key offset with the highest 'deleted'
	 * counter. Every time a key is deleted, all the counters
	 * are incremented and the one that was just deleted is
	 * reset to zero. Thus, the highest counter is the one
	 * that was deleted longest ago. Pick that one.
	 */
	for (i = 0; i < STA_KEY_MAX_NUM; i++) {
		if (test_bit(i, mvm->fw_key_table))
			continue;
		if (mvm->fw_key_deleted[i] > max) {
			max = mvm->fw_key_deleted[i];
			max_offs = i;
		}
	}

	if (max_offs < 0)
		return STA_KEY_IDX_INVALID;

	return max_offs;
}

static struct iwl_mvm_sta *iwl_mvm_get_key_sta(struct iwl_mvm *mvm,
					       struct ieee80211_vif *vif,
					       struct ieee80211_sta *sta)
{
	struct iwl_mvm_vif *mvmvif = iwl_mvm_vif_from_mac80211(vif);

	if (sta)
		return iwl_mvm_sta_from_mac80211(sta);

	/*
	 * The device expects GTKs for station interfaces to be
	 * installed as GTKs for the AP station. If we have no
	 * station ID, then use AP's station ID.
	 */
	if (vif->type == NL80211_IFTYPE_STATION &&
	    mvmvif->ap_sta_id != IWL_MVM_INVALID_STA) {
		u8 sta_id = mvmvif->ap_sta_id;

		sta = rcu_dereference_check(mvm->fw_id_to_mac_id[sta_id],
					    lockdep_is_held(&mvm->mutex));

		/*
		 * It is possible that the 'sta' parameter is NULL,
		 * for example when a GTK is removed - the sta_id will then
		 * be the AP ID, and no station was passed by mac80211.
		 */
		if (IS_ERR_OR_NULL(sta))
			return NULL;

		return iwl_mvm_sta_from_mac80211(sta);
	}

	return NULL;
}

static int iwl_mvm_send_sta_key(struct iwl_mvm *mvm,
				u32 sta_id,
				struct ieee80211_key_conf *key, bool mcast,
				u32 tkip_iv32, u16 *tkip_p1k, u32 cmd_flags,
				u8 key_offset)
{
	union {
		struct iwl_mvm_add_sta_key_cmd_v1 cmd_v1;
		struct iwl_mvm_add_sta_key_cmd cmd;
	} u = {};
	__le16 key_flags;
	int ret;
	u32 status;
	u16 keyidx;
	u64 pn = 0;
	int i, size;
	bool new_api = fw_has_api(&mvm->fw->ucode_capa,
				  IWL_UCODE_TLV_API_TKIP_MIC_KEYS);

	if (sta_id == IWL_MVM_INVALID_STA)
		return -EINVAL;

	keyidx = (key->keyidx << STA_KEY_FLG_KEYID_POS) &
		 STA_KEY_FLG_KEYID_MSK;
	key_flags = cpu_to_le16(keyidx);
	key_flags |= cpu_to_le16(STA_KEY_FLG_WEP_KEY_MAP);

	switch (key->cipher) {
	case WLAN_CIPHER_SUITE_TKIP:
		key_flags |= cpu_to_le16(STA_KEY_FLG_TKIP);
		if (new_api) {
			memcpy((void *)&u.cmd.tx_mic_key,
			       &key->key[NL80211_TKIP_DATA_OFFSET_TX_MIC_KEY],
			       IWL_MIC_KEY_SIZE);

			memcpy((void *)&u.cmd.rx_mic_key,
			       &key->key[NL80211_TKIP_DATA_OFFSET_RX_MIC_KEY],
			       IWL_MIC_KEY_SIZE);
			pn = atomic64_read(&key->tx_pn);

		} else {
			u.cmd_v1.tkip_rx_tsc_byte2 = tkip_iv32;
			for (i = 0; i < 5; i++)
				u.cmd_v1.tkip_rx_ttak[i] =
					cpu_to_le16(tkip_p1k[i]);
		}
		memcpy(u.cmd.common.key, key->key, key->keylen);
		break;
	case WLAN_CIPHER_SUITE_CCMP:
		key_flags |= cpu_to_le16(STA_KEY_FLG_CCM);
		memcpy(u.cmd.common.key, key->key, key->keylen);
		if (new_api)
			pn = atomic64_read(&key->tx_pn);
		break;
	case WLAN_CIPHER_SUITE_WEP104:
		key_flags |= cpu_to_le16(STA_KEY_FLG_WEP_13BYTES);
		/* fall through */
	case WLAN_CIPHER_SUITE_WEP40:
		key_flags |= cpu_to_le16(STA_KEY_FLG_WEP);
		memcpy(u.cmd.common.key + 3, key->key, key->keylen);
		break;
	case WLAN_CIPHER_SUITE_GCMP_256:
		key_flags |= cpu_to_le16(STA_KEY_FLG_KEY_32BYTES);
		/* fall through */
	case WLAN_CIPHER_SUITE_GCMP:
		key_flags |= cpu_to_le16(STA_KEY_FLG_GCMP);
		memcpy(u.cmd.common.key, key->key, key->keylen);
		if (new_api)
			pn = atomic64_read(&key->tx_pn);
		break;
	default:
		key_flags |= cpu_to_le16(STA_KEY_FLG_EXT);
		memcpy(u.cmd.common.key, key->key, key->keylen);
	}

	if (mcast)
		key_flags |= cpu_to_le16(STA_KEY_MULTICAST);

	u.cmd.common.key_offset = key_offset;
	u.cmd.common.key_flags = key_flags;
	u.cmd.common.sta_id = sta_id;

	if (new_api) {
		u.cmd.transmit_seq_cnt = cpu_to_le64(pn);
		size = sizeof(u.cmd);
	} else {
		size = sizeof(u.cmd_v1);
	}

	status = ADD_STA_SUCCESS;
	if (cmd_flags & CMD_ASYNC)
		ret = iwl_mvm_send_cmd_pdu(mvm, ADD_STA_KEY, CMD_ASYNC, size,
					   &u.cmd);
	else
		ret = iwl_mvm_send_cmd_pdu_status(mvm, ADD_STA_KEY, size,
						  &u.cmd, &status);

	switch (status) {
	case ADD_STA_SUCCESS:
		IWL_DEBUG_WEP(mvm, "MODIFY_STA: set dynamic key passed\n");
		break;
	default:
		ret = -EIO;
		IWL_ERR(mvm, "MODIFY_STA: set dynamic key failed\n");
		break;
	}

	return ret;
}

static int iwl_mvm_send_sta_igtk(struct iwl_mvm *mvm,
				 struct ieee80211_key_conf *keyconf,
				 u8 sta_id, bool remove_key)
{
	struct iwl_mvm_mgmt_mcast_key_cmd igtk_cmd = {};

	/* verify the key details match the required command's expectations */
	if (WARN_ON((keyconf->flags & IEEE80211_KEY_FLAG_PAIRWISE) ||
		    (keyconf->keyidx != 4 && keyconf->keyidx != 5) ||
		    (keyconf->cipher != WLAN_CIPHER_SUITE_AES_CMAC &&
		     keyconf->cipher != WLAN_CIPHER_SUITE_BIP_GMAC_128 &&
		     keyconf->cipher != WLAN_CIPHER_SUITE_BIP_GMAC_256)))
		return -EINVAL;

	if (WARN_ON(!iwl_mvm_has_new_rx_api(mvm) &&
		    keyconf->cipher != WLAN_CIPHER_SUITE_AES_CMAC))
		return -EINVAL;

	igtk_cmd.key_id = cpu_to_le32(keyconf->keyidx);
	igtk_cmd.sta_id = cpu_to_le32(sta_id);

	if (remove_key) {
		igtk_cmd.ctrl_flags |= cpu_to_le32(STA_KEY_NOT_VALID);
	} else {
		struct ieee80211_key_seq seq;
		const u8 *pn;

		switch (keyconf->cipher) {
		case WLAN_CIPHER_SUITE_AES_CMAC:
			igtk_cmd.ctrl_flags |= cpu_to_le32(STA_KEY_FLG_CCM);
			break;
		case WLAN_CIPHER_SUITE_BIP_GMAC_128:
		case WLAN_CIPHER_SUITE_BIP_GMAC_256:
			igtk_cmd.ctrl_flags |= cpu_to_le32(STA_KEY_FLG_GCMP);
			break;
		default:
			return -EINVAL;
		}

		memcpy(igtk_cmd.igtk, keyconf->key, keyconf->keylen);
		if (keyconf->cipher == WLAN_CIPHER_SUITE_BIP_GMAC_256)
			igtk_cmd.ctrl_flags |=
				cpu_to_le32(STA_KEY_FLG_KEY_32BYTES);
		ieee80211_get_key_rx_seq(keyconf, 0, &seq);
		pn = seq.aes_cmac.pn;
		igtk_cmd.receive_seq_cnt = cpu_to_le64(((u64) pn[5] << 0) |
						       ((u64) pn[4] << 8) |
						       ((u64) pn[3] << 16) |
						       ((u64) pn[2] << 24) |
						       ((u64) pn[1] << 32) |
						       ((u64) pn[0] << 40));
	}

	IWL_DEBUG_INFO(mvm, "%s igtk for sta %u\n",
		       remove_key ? "removing" : "installing",
		       igtk_cmd.sta_id);

	if (!iwl_mvm_has_new_rx_api(mvm)) {
		struct iwl_mvm_mgmt_mcast_key_cmd_v1 igtk_cmd_v1 = {
			.ctrl_flags = igtk_cmd.ctrl_flags,
			.key_id = igtk_cmd.key_id,
			.sta_id = igtk_cmd.sta_id,
			.receive_seq_cnt = igtk_cmd.receive_seq_cnt
		};

		memcpy(igtk_cmd_v1.igtk, igtk_cmd.igtk,
		       ARRAY_SIZE(igtk_cmd_v1.igtk));
		return iwl_mvm_send_cmd_pdu(mvm, MGMT_MCAST_KEY, 0,
					    sizeof(igtk_cmd_v1), &igtk_cmd_v1);
	}
	return iwl_mvm_send_cmd_pdu(mvm, MGMT_MCAST_KEY, 0,
				    sizeof(igtk_cmd), &igtk_cmd);
}


static inline u8 *iwl_mvm_get_mac_addr(struct iwl_mvm *mvm,
				       struct ieee80211_vif *vif,
				       struct ieee80211_sta *sta)
{
	struct iwl_mvm_vif *mvmvif = iwl_mvm_vif_from_mac80211(vif);

	if (sta)
		return sta->addr;

	if (vif->type == NL80211_IFTYPE_STATION &&
	    mvmvif->ap_sta_id != IWL_MVM_INVALID_STA) {
		u8 sta_id = mvmvif->ap_sta_id;
		sta = rcu_dereference_protected(mvm->fw_id_to_mac_id[sta_id],
						lockdep_is_held(&mvm->mutex));
		return sta->addr;
	}


	return NULL;
}

static int __iwl_mvm_set_sta_key(struct iwl_mvm *mvm,
				 struct ieee80211_vif *vif,
				 struct ieee80211_sta *sta,
				 struct ieee80211_key_conf *keyconf,
				 u8 key_offset,
				 bool mcast)
{
	int ret;
	const u8 *addr;
	struct ieee80211_key_seq seq;
	u16 p1k[5];
	u32 sta_id;

	if (sta) {
		struct iwl_mvm_sta *mvm_sta = iwl_mvm_sta_from_mac80211(sta);

		sta_id = mvm_sta->sta_id;
	} else if (vif->type == NL80211_IFTYPE_AP &&
		   !(keyconf->flags & IEEE80211_KEY_FLAG_PAIRWISE)) {
		struct iwl_mvm_vif *mvmvif = iwl_mvm_vif_from_mac80211(vif);

		sta_id = mvmvif->mcast_sta.sta_id;
	} else {
		IWL_ERR(mvm, "Failed to find station id\n");
		return -EINVAL;
	}

	switch (keyconf->cipher) {
	case WLAN_CIPHER_SUITE_TKIP:
		if (vif->type == NL80211_IFTYPE_AP) {
			ret = -EINVAL;
			break;
		}
		addr = iwl_mvm_get_mac_addr(mvm, vif, sta);
		/* get phase 1 key from mac80211 */
		ieee80211_get_key_rx_seq(keyconf, 0, &seq);
		ieee80211_get_tkip_rx_p1k(keyconf, addr, seq.tkip.iv32, p1k);
		ret = iwl_mvm_send_sta_key(mvm, sta_id, keyconf, mcast,
					   seq.tkip.iv32, p1k, 0, key_offset);
		break;
	case WLAN_CIPHER_SUITE_CCMP:
	case WLAN_CIPHER_SUITE_WEP40:
	case WLAN_CIPHER_SUITE_WEP104:
	case WLAN_CIPHER_SUITE_GCMP:
	case WLAN_CIPHER_SUITE_GCMP_256:
		ret = iwl_mvm_send_sta_key(mvm, sta_id, keyconf, mcast,
					   0, NULL, 0, key_offset);
		break;
	default:
		ret = iwl_mvm_send_sta_key(mvm, sta_id, keyconf, mcast,
					   0, NULL, 0, key_offset);
	}

	return ret;
}

static int __iwl_mvm_remove_sta_key(struct iwl_mvm *mvm, u8 sta_id,
				    struct ieee80211_key_conf *keyconf,
				    bool mcast)
{
	union {
		struct iwl_mvm_add_sta_key_cmd_v1 cmd_v1;
		struct iwl_mvm_add_sta_key_cmd cmd;
	} u = {};
	bool new_api = fw_has_api(&mvm->fw->ucode_capa,
				  IWL_UCODE_TLV_API_TKIP_MIC_KEYS);
	__le16 key_flags;
	int ret, size;
	u32 status;

	if (sta_id == IWL_MVM_INVALID_STA)
		return -EINVAL;

	key_flags = cpu_to_le16((keyconf->keyidx << STA_KEY_FLG_KEYID_POS) &
				 STA_KEY_FLG_KEYID_MSK);
	key_flags |= cpu_to_le16(STA_KEY_FLG_NO_ENC | STA_KEY_FLG_WEP_KEY_MAP);
	key_flags |= cpu_to_le16(STA_KEY_NOT_VALID);

	if (mcast)
		key_flags |= cpu_to_le16(STA_KEY_MULTICAST);

	/*
	 * The fields assigned here are in the same location at the start
	 * of the command, so we can do this union trick.
	 */
	u.cmd.common.key_flags = key_flags;
	u.cmd.common.key_offset = keyconf->hw_key_idx;
	u.cmd.common.sta_id = sta_id;

	size = new_api ? sizeof(u.cmd) : sizeof(u.cmd_v1);

	status = ADD_STA_SUCCESS;
	ret = iwl_mvm_send_cmd_pdu_status(mvm, ADD_STA_KEY, size, &u.cmd,
					  &status);

	switch (status) {
	case ADD_STA_SUCCESS:
		IWL_DEBUG_WEP(mvm, "MODIFY_STA: remove sta key passed\n");
		break;
	default:
		ret = -EIO;
		IWL_ERR(mvm, "MODIFY_STA: remove sta key failed\n");
		break;
	}

	return ret;
}

int iwl_mvm_set_sta_key(struct iwl_mvm *mvm,
			struct ieee80211_vif *vif,
			struct ieee80211_sta *sta,
			struct ieee80211_key_conf *keyconf,
			u8 key_offset)
{
	bool mcast = !(keyconf->flags & IEEE80211_KEY_FLAG_PAIRWISE);
	struct iwl_mvm_sta *mvm_sta;
	u8 sta_id = IWL_MVM_INVALID_STA;
	int ret;
	static const u8 __maybe_unused zero_addr[ETH_ALEN] = {0};

	lockdep_assert_held(&mvm->mutex);

	if (vif->type != NL80211_IFTYPE_AP ||
	    keyconf->flags & IEEE80211_KEY_FLAG_PAIRWISE) {
		/* Get the station id from the mvm local station table */
		mvm_sta = iwl_mvm_get_key_sta(mvm, vif, sta);
		if (!mvm_sta) {
			IWL_ERR(mvm, "Failed to find station\n");
			return -EINVAL;
		}
		sta_id = mvm_sta->sta_id;

		if (keyconf->cipher == WLAN_CIPHER_SUITE_AES_CMAC ||
		    keyconf->cipher == WLAN_CIPHER_SUITE_BIP_GMAC_128 ||
		    keyconf->cipher == WLAN_CIPHER_SUITE_BIP_GMAC_256) {
			ret = iwl_mvm_send_sta_igtk(mvm, keyconf, sta_id,
						    false);
			goto end;
		}

		/*
		 * It is possible that the 'sta' parameter is NULL, and thus
		 * there is a need to retrieve  the sta from the local station
		 * table.
		 */
		if (!sta) {
			sta = rcu_dereference_protected(
				mvm->fw_id_to_mac_id[sta_id],
				lockdep_is_held(&mvm->mutex));
			if (IS_ERR_OR_NULL(sta)) {
				IWL_ERR(mvm, "Invalid station id\n");
				return -EINVAL;
			}
		}

		if (WARN_ON_ONCE(iwl_mvm_sta_from_mac80211(sta)->vif != vif))
			return -EINVAL;
	}

	/* If the key_offset is not pre-assigned, we need to find a
	 * new offset to use.  In normal cases, the offset is not
	 * pre-assigned, but during HW_RESTART we want to reuse the
	 * same indices, so we pass them when this function is called.
	 *
	 * In D3 entry, we need to hardcoded the indices (because the
	 * firmware hardcodes the PTK offset to 0).  In this case, we
	 * need to make sure we don't overwrite the hw_key_idx in the
	 * keyconf structure, because otherwise we cannot configure
	 * the original ones back when resuming.
	 */
	if (key_offset == STA_KEY_IDX_INVALID) {
		key_offset  = iwl_mvm_set_fw_key_idx(mvm);
		if (key_offset == STA_KEY_IDX_INVALID)
			return -ENOSPC;
		keyconf->hw_key_idx = key_offset;
	}

	ret = __iwl_mvm_set_sta_key(mvm, vif, sta, keyconf, key_offset, mcast);
	if (ret)
		goto end;

	/*
	 * For WEP, the same key is used for multicast and unicast. Upload it
	 * again, using the same key offset, and now pointing the other one
	 * to the same key slot (offset).
	 * If this fails, remove the original as well.
	 */
	if ((keyconf->cipher == WLAN_CIPHER_SUITE_WEP40 ||
	     keyconf->cipher == WLAN_CIPHER_SUITE_WEP104) &&
	    sta) {
		ret = __iwl_mvm_set_sta_key(mvm, vif, sta, keyconf,
					    key_offset, !mcast);
		if (ret) {
			__iwl_mvm_remove_sta_key(mvm, sta_id, keyconf, mcast);
			goto end;
		}
	}

	__set_bit(key_offset, mvm->fw_key_table);

end:
	IWL_DEBUG_WEP(mvm, "key: cipher=%x len=%d idx=%d sta=%pM ret=%d\n",
		      keyconf->cipher, keyconf->keylen, keyconf->keyidx,
		      sta ? sta->addr : zero_addr, ret);
	return ret;
}

int iwl_mvm_remove_sta_key(struct iwl_mvm *mvm,
			   struct ieee80211_vif *vif,
			   struct ieee80211_sta *sta,
			   struct ieee80211_key_conf *keyconf)
{
	bool mcast = !(keyconf->flags & IEEE80211_KEY_FLAG_PAIRWISE);
	struct iwl_mvm_sta *mvm_sta;
	u8 sta_id = IWL_MVM_INVALID_STA;
	int ret, i;

	lockdep_assert_held(&mvm->mutex);

	/* Get the station from the mvm local station table */
	mvm_sta = iwl_mvm_get_key_sta(mvm, vif, sta);
	if (mvm_sta)
		sta_id = mvm_sta->sta_id;
	else if (!sta && vif->type == NL80211_IFTYPE_AP && mcast)
		sta_id = iwl_mvm_vif_from_mac80211(vif)->mcast_sta.sta_id;


	IWL_DEBUG_WEP(mvm, "mvm remove dynamic key: idx=%d sta=%d\n",
		      keyconf->keyidx, sta_id);

	if (mvm_sta && (keyconf->cipher == WLAN_CIPHER_SUITE_AES_CMAC ||
			keyconf->cipher == WLAN_CIPHER_SUITE_BIP_GMAC_128 ||
			keyconf->cipher == WLAN_CIPHER_SUITE_BIP_GMAC_256))
		return iwl_mvm_send_sta_igtk(mvm, keyconf, sta_id, true);

	if (!__test_and_clear_bit(keyconf->hw_key_idx, mvm->fw_key_table)) {
		IWL_ERR(mvm, "offset %d not used in fw key table.\n",
			keyconf->hw_key_idx);
		return -ENOENT;
	}

	/* track which key was deleted last */
	for (i = 0; i < STA_KEY_MAX_NUM; i++) {
		if (mvm->fw_key_deleted[i] < U8_MAX)
			mvm->fw_key_deleted[i]++;
	}
	mvm->fw_key_deleted[keyconf->hw_key_idx] = 0;

	if (sta && !mvm_sta) {
		IWL_DEBUG_WEP(mvm, "station non-existent, early return.\n");
		return 0;
	}

	ret = __iwl_mvm_remove_sta_key(mvm, sta_id, keyconf, mcast);
	if (ret)
		return ret;

	/* delete WEP key twice to get rid of (now useless) offset */
	if (keyconf->cipher == WLAN_CIPHER_SUITE_WEP40 ||
	    keyconf->cipher == WLAN_CIPHER_SUITE_WEP104)
		ret = __iwl_mvm_remove_sta_key(mvm, sta_id, keyconf, !mcast);

	return ret;
}

void iwl_mvm_update_tkip_key(struct iwl_mvm *mvm,
			     struct ieee80211_vif *vif,
			     struct ieee80211_key_conf *keyconf,
			     struct ieee80211_sta *sta, u32 iv32,
			     u16 *phase1key)
{
	struct iwl_mvm_sta *mvm_sta;
	bool mcast = !(keyconf->flags & IEEE80211_KEY_FLAG_PAIRWISE);

	rcu_read_lock();

	mvm_sta = iwl_mvm_get_key_sta(mvm, vif, sta);
	if (WARN_ON_ONCE(!mvm_sta))
		goto unlock;
	iwl_mvm_send_sta_key(mvm, mvm_sta->sta_id, keyconf, mcast,
			     iv32, phase1key, CMD_ASYNC, keyconf->hw_key_idx);

 unlock:
	rcu_read_unlock();
}

void iwl_mvm_sta_modify_ps_wake(struct iwl_mvm *mvm,
				struct ieee80211_sta *sta)
{
	struct iwl_mvm_sta *mvmsta = iwl_mvm_sta_from_mac80211(sta);
	struct iwl_mvm_add_sta_cmd cmd = {
		.add_modify = STA_MODE_MODIFY,
		.sta_id = mvmsta->sta_id,
		.station_flags_msk = cpu_to_le32(STA_FLG_PS),
		.mac_id_n_color = cpu_to_le32(mvmsta->mac_id_n_color),
	};
	int ret;

	ret = iwl_mvm_send_cmd_pdu(mvm, ADD_STA, CMD_ASYNC,
				   iwl_mvm_add_sta_cmd_size(mvm), &cmd);
	if (ret)
		IWL_ERR(mvm, "Failed to send ADD_STA command (%d)\n", ret);
}

void iwl_mvm_sta_modify_sleep_tx_count(struct iwl_mvm *mvm,
				       struct ieee80211_sta *sta,
				       enum ieee80211_frame_release_type reason,
				       u16 cnt, u16 tids, bool more_data,
				       bool single_sta_queue)
{
	struct iwl_mvm_sta *mvmsta = iwl_mvm_sta_from_mac80211(sta);
	struct iwl_mvm_add_sta_cmd cmd = {
		.add_modify = STA_MODE_MODIFY,
		.sta_id = mvmsta->sta_id,
		.modify_mask = STA_MODIFY_SLEEPING_STA_TX_COUNT,
		.sleep_tx_count = cpu_to_le16(cnt),
		.mac_id_n_color = cpu_to_le32(mvmsta->mac_id_n_color),
	};
	int tid, ret;
	unsigned long _tids = tids;

	/* convert TIDs to ACs - we don't support TSPEC so that's OK
	 * Note that this field is reserved and unused by firmware not
	 * supporting GO uAPSD, so it's safe to always do this.
	 */
	for_each_set_bit(tid, &_tids, IWL_MAX_TID_COUNT)
		cmd.awake_acs |= BIT(tid_to_ucode_ac[tid]);

	/* If we're releasing frames from aggregation or dqa queues then check
	 * if all the queues that we're releasing frames from, combined, have:
	 *  - more frames than the service period, in which case more_data
	 *    needs to be set
	 *  - fewer than 'cnt' frames, in which case we need to adjust the
	 *    firmware command (but do that unconditionally)
	 */
	if (single_sta_queue) {
		int remaining = cnt;
		int sleep_tx_count;

		spin_lock_bh(&mvmsta->lock);
		for_each_set_bit(tid, &_tids, IWL_MAX_TID_COUNT) {
			struct iwl_mvm_tid_data *tid_data;
			u16 n_queued;

			tid_data = &mvmsta->tid_data[tid];

			n_queued = iwl_mvm_tid_queued(mvm, tid_data);
			if (n_queued > remaining) {
				more_data = true;
				remaining = 0;
				break;
			}
			remaining -= n_queued;
		}
		sleep_tx_count = cnt - remaining;
		if (reason == IEEE80211_FRAME_RELEASE_UAPSD)
			mvmsta->sleep_tx_count = sleep_tx_count;
		spin_unlock_bh(&mvmsta->lock);

		cmd.sleep_tx_count = cpu_to_le16(sleep_tx_count);
		if (WARN_ON(cnt - remaining == 0)) {
			ieee80211_sta_eosp(sta);
			return;
		}
	}

	/* Note: this is ignored by firmware not supporting GO uAPSD */
	if (more_data)
		cmd.sleep_state_flags |= STA_SLEEP_STATE_MOREDATA;

	if (reason == IEEE80211_FRAME_RELEASE_PSPOLL) {
		mvmsta->next_status_eosp = true;
		cmd.sleep_state_flags |= STA_SLEEP_STATE_PS_POLL;
	} else {
		cmd.sleep_state_flags |= STA_SLEEP_STATE_UAPSD;
	}

	/* block the Tx queues until the FW updated the sleep Tx count */
	iwl_trans_block_txq_ptrs(mvm->trans, true);

	ret = iwl_mvm_send_cmd_pdu(mvm, ADD_STA,
				   CMD_ASYNC | CMD_WANT_ASYNC_CALLBACK,
				   iwl_mvm_add_sta_cmd_size(mvm), &cmd);
	if (ret)
		IWL_ERR(mvm, "Failed to send ADD_STA command (%d)\n", ret);
}

void iwl_mvm_rx_eosp_notif(struct iwl_mvm *mvm,
			   struct iwl_rx_cmd_buffer *rxb)
{
	struct iwl_rx_packet *pkt = rxb_addr(rxb);
	struct iwl_mvm_eosp_notification *notif = (void *)pkt->data;
	struct ieee80211_sta *sta;
	u32 sta_id = le32_to_cpu(notif->sta_id);

	if (WARN_ON_ONCE(sta_id >= IWL_MVM_STATION_COUNT))
		return;

	rcu_read_lock();
	sta = rcu_dereference(mvm->fw_id_to_mac_id[sta_id]);
	if (!IS_ERR_OR_NULL(sta))
		ieee80211_sta_eosp(sta);
	rcu_read_unlock();
}

void iwl_mvm_sta_modify_disable_tx(struct iwl_mvm *mvm,
				   struct iwl_mvm_sta *mvmsta, bool disable)
{
	struct iwl_mvm_add_sta_cmd cmd = {
		.add_modify = STA_MODE_MODIFY,
		.sta_id = mvmsta->sta_id,
		.station_flags = disable ? cpu_to_le32(STA_FLG_DISABLE_TX) : 0,
		.station_flags_msk = cpu_to_le32(STA_FLG_DISABLE_TX),
		.mac_id_n_color = cpu_to_le32(mvmsta->mac_id_n_color),
	};
	int ret;

	ret = iwl_mvm_send_cmd_pdu(mvm, ADD_STA, CMD_ASYNC,
				   iwl_mvm_add_sta_cmd_size(mvm), &cmd);
	if (ret)
		IWL_ERR(mvm, "Failed to send ADD_STA command (%d)\n", ret);
}

void iwl_mvm_sta_modify_disable_tx_ap(struct iwl_mvm *mvm,
				      struct ieee80211_sta *sta,
				      bool disable)
{
	struct iwl_mvm_sta *mvm_sta = iwl_mvm_sta_from_mac80211(sta);

	spin_lock_bh(&mvm_sta->lock);

	if (mvm_sta->disable_tx == disable) {
		spin_unlock_bh(&mvm_sta->lock);
		return;
	}

	mvm_sta->disable_tx = disable;

	/* Tell mac80211 to start/stop queuing tx for this station */
	ieee80211_sta_block_awake(mvm->hw, sta, disable);

	iwl_mvm_sta_modify_disable_tx(mvm, mvm_sta, disable);

	spin_unlock_bh(&mvm_sta->lock);
}

static void iwl_mvm_int_sta_modify_disable_tx(struct iwl_mvm *mvm,
					      struct iwl_mvm_vif *mvmvif,
					      struct iwl_mvm_int_sta *sta,
					      bool disable)
{
	u32 id = FW_CMD_ID_AND_COLOR(mvmvif->id, mvmvif->color);
	struct iwl_mvm_add_sta_cmd cmd = {
		.add_modify = STA_MODE_MODIFY,
		.sta_id = sta->sta_id,
		.station_flags = disable ? cpu_to_le32(STA_FLG_DISABLE_TX) : 0,
		.station_flags_msk = cpu_to_le32(STA_FLG_DISABLE_TX),
		.mac_id_n_color = cpu_to_le32(id),
	};
	int ret;

	ret = iwl_mvm_send_cmd_pdu(mvm, ADD_STA, 0,
				   iwl_mvm_add_sta_cmd_size(mvm), &cmd);
	if (ret)
		IWL_ERR(mvm, "Failed to send ADD_STA command (%d)\n", ret);
}

void iwl_mvm_modify_all_sta_disable_tx(struct iwl_mvm *mvm,
				       struct iwl_mvm_vif *mvmvif,
				       bool disable)
{
	struct ieee80211_sta *sta;
	struct iwl_mvm_sta *mvm_sta;
	int i;

	lockdep_assert_held(&mvm->mutex);

	/* Block/unblock all the stations of the given mvmvif */
	for (i = 0; i < ARRAY_SIZE(mvm->fw_id_to_mac_id); i++) {
		sta = rcu_dereference_protected(mvm->fw_id_to_mac_id[i],
						lockdep_is_held(&mvm->mutex));
		if (IS_ERR_OR_NULL(sta))
			continue;

		mvm_sta = iwl_mvm_sta_from_mac80211(sta);
		if (mvm_sta->mac_id_n_color !=
		    FW_CMD_ID_AND_COLOR(mvmvif->id, mvmvif->color))
			continue;

		iwl_mvm_sta_modify_disable_tx_ap(mvm, sta, disable);
	}

	if (!fw_has_api(&mvm->fw->ucode_capa, IWL_UCODE_TLV_API_STA_TYPE))
		return;

	/* Need to block/unblock also multicast station */
	if (mvmvif->mcast_sta.sta_id != IWL_MVM_INVALID_STA)
		iwl_mvm_int_sta_modify_disable_tx(mvm, mvmvif,
						  &mvmvif->mcast_sta, disable);

	/*
	 * Only unblock the broadcast station (FW blocks it for immediate
	 * quiet, not the driver)
	 */
	if (!disable && mvmvif->bcast_sta.sta_id != IWL_MVM_INVALID_STA)
		iwl_mvm_int_sta_modify_disable_tx(mvm, mvmvif,
						  &mvmvif->bcast_sta, disable);
}

void iwl_mvm_csa_client_absent(struct iwl_mvm *mvm, struct ieee80211_vif *vif)
{
	struct iwl_mvm_vif *mvmvif = iwl_mvm_vif_from_mac80211(vif);
	struct iwl_mvm_sta *mvmsta;

	rcu_read_lock();

	mvmsta = iwl_mvm_sta_from_staid_rcu(mvm, mvmvif->ap_sta_id);

	if (!WARN_ON(!mvmsta))
		iwl_mvm_sta_modify_disable_tx(mvm, mvmsta, true);

	rcu_read_unlock();
}

u16 iwl_mvm_tid_queued(struct iwl_mvm *mvm, struct iwl_mvm_tid_data *tid_data)
{
	u16 sn = IEEE80211_SEQ_TO_SN(tid_data->seq_number);

	/*
	 * In A000 HW, the next_reclaimed index is only 8 bit, so we'll need
	 * to align the wrap around of ssn so we compare relevant values.
	 */
	if (mvm->trans->cfg->gen2)
		sn &= 0xff;

	return ieee80211_sn_sub(sn, tid_data->next_reclaimed);
}<|MERGE_RESOLUTION|>--- conflicted
+++ resolved
@@ -1276,8 +1276,6 @@
 			mvm->queue_info[txq_id].status = IWL_MVM_QUEUE_READY;
 		}
 	}
-<<<<<<< HEAD
-=======
 }
 
 static int iwl_mvm_add_int_sta_common(struct iwl_mvm *mvm,
@@ -1322,7 +1320,6 @@
 		break;
 	}
 	return ret;
->>>>>>> 5307eca1
 }
 
 int iwl_mvm_add_sta(struct iwl_mvm *mvm,
@@ -1351,8 +1348,6 @@
 
 	/* if this is a HW restart re-alloc existing queues */
 	if (test_bit(IWL_MVM_STATUS_IN_HW_RESTART, &mvm->status)) {
-<<<<<<< HEAD
-=======
 		struct iwl_mvm_int_sta tmp_sta = {
 			.sta_id = sta_id,
 			.type = mvm_sta->sta_type,
@@ -1367,7 +1362,6 @@
 		if (ret)
 			goto err;
 
->>>>>>> 5307eca1
 		iwl_mvm_realloc_queues_after_restart(mvm, mvm_sta);
 		sta_update = true;
 		sta_flags = iwl_mvm_has_new_tx_api(mvm) ? 0 : STA_MODIFY_QUEUES;
@@ -1603,7 +1597,6 @@
 	}
 	if (ret)
 		return ret;
-<<<<<<< HEAD
 
 	ret = iwl_mvm_drain_sta(mvm, mvm_sta, false);
 
@@ -1614,18 +1607,6 @@
 		u8 reserved_txq = mvm_sta->reserved_queue;
 		enum iwl_mvm_queue_status *status;
 
-=======
-
-	ret = iwl_mvm_drain_sta(mvm, mvm_sta, false);
-
-	iwl_mvm_disable_sta_queues(mvm, vif, mvm_sta);
-
-	/* If there is a TXQ still marked as reserved - free it */
-	if (mvm_sta->reserved_queue != IEEE80211_INVAL_HW_QUEUE) {
-		u8 reserved_txq = mvm_sta->reserved_queue;
-		enum iwl_mvm_queue_status *status;
-
->>>>>>> 5307eca1
 		/*
 		 * If no traffic has gone through the reserved TXQ - it
 		 * is still marked as IWL_MVM_QUEUE_RESERVED, and
@@ -1644,7 +1625,6 @@
 		*status = IWL_MVM_QUEUE_FREE;
 		spin_unlock_bh(&mvm->queue_info_lock);
 	}
-<<<<<<< HEAD
 
 	if (vif->type == NL80211_IFTYPE_STATION &&
 	    mvmvif->ap_sta_id == sta_id) {
@@ -1655,18 +1635,6 @@
 		/* unassoc - go ahead - remove the AP STA now */
 		mvmvif->ap_sta_id = IWL_MVM_INVALID_STA;
 
-=======
-
-	if (vif->type == NL80211_IFTYPE_STATION &&
-	    mvmvif->ap_sta_id == sta_id) {
-		/* if associated - we can't remove the AP STA now */
-		if (vif->bss_conf.assoc)
-			return ret;
-
-		/* unassoc - go ahead - remove the AP STA now */
-		mvmvif->ap_sta_id = IWL_MVM_INVALID_STA;
-
->>>>>>> 5307eca1
 		/* clear d0i3_ap_sta_id if no longer relevant */
 		if (mvm->d0i3_ap_sta_id == sta_id)
 			mvm->d0i3_ap_sta_id = IWL_MVM_INVALID_STA;
