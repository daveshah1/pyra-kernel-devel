--- conflicted
+++ resolved
@@ -2354,16 +2354,6 @@
 		return -EOPNOTSUPP;
 	}
 }
-<<<<<<< HEAD
-
-#else	/* !defined(CONFIG_M5272) */
-#define FEC_STATS_SIZE	0
-static inline void fec_enet_update_ethtool_stats(struct net_device *dev)
-{
-}
-#endif /* !defined(CONFIG_M5272) */
-=======
->>>>>>> c470abd4
 
 #else	/* !defined(CONFIG_M5272) */
 #define FEC_STATS_SIZE	0
