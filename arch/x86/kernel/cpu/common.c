#include <linux/bootmem.h>
#include <linux/linkage.h>
#include <linux/bitops.h>
#include <linux/kernel.h>
#include <linux/export.h>
#include <linux/percpu.h>
#include <linux/string.h>
#include <linux/ctype.h>
#include <linux/delay.h>
#include <linux/sched.h>
#include <linux/init.h>
#include <linux/kprobes.h>
#include <linux/kgdb.h>
#include <linux/smp.h>
#include <linux/io.h>
#include <linux/syscore_ops.h>

#include <asm/stackprotector.h>
#include <asm/perf_event.h>
#include <asm/mmu_context.h>
#include <asm/archrandom.h>
#include <asm/hypervisor.h>
#include <asm/processor.h>
#include <asm/tlbflush.h>
#include <asm/debugreg.h>
#include <asm/sections.h>
#include <asm/vsyscall.h>
#include <linux/topology.h>
#include <linux/cpumask.h>
#include <asm/pgtable.h>
#include <linux/atomic.h>
#include <asm/proto.h>
#include <asm/setup.h>
#include <asm/apic.h>
#include <asm/desc.h>
#include <asm/fpu/internal.h>
#include <asm/mtrr.h>
#include <linux/numa.h>
#include <asm/asm.h>
#include <asm/bugs.h>
#include <asm/cpu.h>
#include <asm/mce.h>
#include <asm/msr.h>
#include <asm/pat.h>
#include <asm/microcode.h>
#include <asm/microcode_intel.h>

#ifdef CONFIG_X86_LOCAL_APIC
#include <asm/uv/uv.h>
#endif

#include "cpu.h"

/* all of these masks are initialized in setup_cpu_local_masks() */
cpumask_var_t cpu_initialized_mask;
cpumask_var_t cpu_callout_mask;
cpumask_var_t cpu_callin_mask;

/* representing cpus for which sibling maps can be computed */
cpumask_var_t cpu_sibling_setup_mask;

/* correctly size the local cpu masks */
void __init setup_cpu_local_masks(void)
{
	alloc_bootmem_cpumask_var(&cpu_initialized_mask);
	alloc_bootmem_cpumask_var(&cpu_callin_mask);
	alloc_bootmem_cpumask_var(&cpu_callout_mask);
	alloc_bootmem_cpumask_var(&cpu_sibling_setup_mask);
}

static void default_init(struct cpuinfo_x86 *c)
{
#ifdef CONFIG_X86_64
	cpu_detect_cache_sizes(c);
#else
	/* Not much we can do here... */
	/* Check if at least it has cpuid */
	if (c->cpuid_level == -1) {
		/* No cpuid. It must be an ancient CPU */
		if (c->x86 == 4)
			strcpy(c->x86_model_id, "486");
		else if (c->x86 == 3)
			strcpy(c->x86_model_id, "386");
	}
#endif
}

static const struct cpu_dev default_cpu = {
	.c_init		= default_init,
	.c_vendor	= "Unknown",
	.c_x86_vendor	= X86_VENDOR_UNKNOWN,
};

static const struct cpu_dev *this_cpu = &default_cpu;

DEFINE_PER_CPU_PAGE_ALIGNED(struct gdt_page, gdt_page) = { .gdt = {
#ifdef CONFIG_X86_64
	/*
	 * We need valid kernel segments for data and code in long mode too
	 * IRET will check the segment types  kkeil 2000/10/28
	 * Also sysret mandates a special GDT layout
	 *
	 * TLS descriptors are currently at a different place compared to i386.
	 * Hopefully nobody expects them at a fixed place (Wine?)
	 */
	[GDT_ENTRY_KERNEL32_CS]		= GDT_ENTRY_INIT(0xc09b, 0, 0xfffff),
	[GDT_ENTRY_KERNEL_CS]		= GDT_ENTRY_INIT(0xa09b, 0, 0xfffff),
	[GDT_ENTRY_KERNEL_DS]		= GDT_ENTRY_INIT(0xc093, 0, 0xfffff),
	[GDT_ENTRY_DEFAULT_USER32_CS]	= GDT_ENTRY_INIT(0xc0fb, 0, 0xfffff),
	[GDT_ENTRY_DEFAULT_USER_DS]	= GDT_ENTRY_INIT(0xc0f3, 0, 0xfffff),
	[GDT_ENTRY_DEFAULT_USER_CS]	= GDT_ENTRY_INIT(0xa0fb, 0, 0xfffff),
#else
	[GDT_ENTRY_KERNEL_CS]		= GDT_ENTRY_INIT(0xc09a, 0, 0xfffff),
	[GDT_ENTRY_KERNEL_DS]		= GDT_ENTRY_INIT(0xc092, 0, 0xfffff),
	[GDT_ENTRY_DEFAULT_USER_CS]	= GDT_ENTRY_INIT(0xc0fa, 0, 0xfffff),
	[GDT_ENTRY_DEFAULT_USER_DS]	= GDT_ENTRY_INIT(0xc0f2, 0, 0xfffff),
	/*
	 * Segments used for calling PnP BIOS have byte granularity.
	 * They code segments and data segments have fixed 64k limits,
	 * the transfer segment sizes are set at run time.
	 */
	/* 32-bit code */
	[GDT_ENTRY_PNPBIOS_CS32]	= GDT_ENTRY_INIT(0x409a, 0, 0xffff),
	/* 16-bit code */
	[GDT_ENTRY_PNPBIOS_CS16]	= GDT_ENTRY_INIT(0x009a, 0, 0xffff),
	/* 16-bit data */
	[GDT_ENTRY_PNPBIOS_DS]		= GDT_ENTRY_INIT(0x0092, 0, 0xffff),
	/* 16-bit data */
	[GDT_ENTRY_PNPBIOS_TS1]		= GDT_ENTRY_INIT(0x0092, 0, 0),
	/* 16-bit data */
	[GDT_ENTRY_PNPBIOS_TS2]		= GDT_ENTRY_INIT(0x0092, 0, 0),
	/*
	 * The APM segments have byte granularity and their bases
	 * are set at run time.  All have 64k limits.
	 */
	/* 32-bit code */
	[GDT_ENTRY_APMBIOS_BASE]	= GDT_ENTRY_INIT(0x409a, 0, 0xffff),
	/* 16-bit code */
	[GDT_ENTRY_APMBIOS_BASE+1]	= GDT_ENTRY_INIT(0x009a, 0, 0xffff),
	/* data */
	[GDT_ENTRY_APMBIOS_BASE+2]	= GDT_ENTRY_INIT(0x4092, 0, 0xffff),

	[GDT_ENTRY_ESPFIX_SS]		= GDT_ENTRY_INIT(0xc092, 0, 0xfffff),
	[GDT_ENTRY_PERCPU]		= GDT_ENTRY_INIT(0xc092, 0, 0xfffff),
	GDT_STACK_CANARY_INIT
#endif
} };
EXPORT_PER_CPU_SYMBOL_GPL(gdt_page);

static int __init x86_mpx_setup(char *s)
{
	/* require an exact match without trailing characters */
	if (strlen(s))
		return 0;

	/* do not emit a message if the feature is not present */
	if (!boot_cpu_has(X86_FEATURE_MPX))
		return 1;

	setup_clear_cpu_cap(X86_FEATURE_MPX);
	pr_info("nompx: Intel Memory Protection Extensions (MPX) disabled\n");
	return 1;
}
__setup("nompx", x86_mpx_setup);

static int __init x86_noinvpcid_setup(char *s)
{
	/* noinvpcid doesn't accept parameters */
	if (s)
		return -EINVAL;

	/* do not emit a message if the feature is not present */
	if (!boot_cpu_has(X86_FEATURE_INVPCID))
		return 0;

	setup_clear_cpu_cap(X86_FEATURE_INVPCID);
	pr_info("noinvpcid: INVPCID feature disabled\n");
	return 0;
}
early_param("noinvpcid", x86_noinvpcid_setup);

#ifdef CONFIG_X86_32
static int cachesize_override = -1;
static int disable_x86_serial_nr = 1;

static int __init cachesize_setup(char *str)
{
	get_option(&str, &cachesize_override);
	return 1;
}
__setup("cachesize=", cachesize_setup);

static int __init x86_sep_setup(char *s)
{
	setup_clear_cpu_cap(X86_FEATURE_SEP);
	return 1;
}
__setup("nosep", x86_sep_setup);

/* Standard macro to see if a specific flag is changeable */
static inline int flag_is_changeable_p(u32 flag)
{
	u32 f1, f2;

	/*
	 * Cyrix and IDT cpus allow disabling of CPUID
	 * so the code below may return different results
	 * when it is executed before and after enabling
	 * the CPUID. Add "volatile" to not allow gcc to
	 * optimize the subsequent calls to this function.
	 */
	asm volatile ("pushfl		\n\t"
		      "pushfl		\n\t"
		      "popl %0		\n\t"
		      "movl %0, %1	\n\t"
		      "xorl %2, %0	\n\t"
		      "pushl %0		\n\t"
		      "popfl		\n\t"
		      "pushfl		\n\t"
		      "popl %0		\n\t"
		      "popfl		\n\t"

		      : "=&r" (f1), "=&r" (f2)
		      : "ir" (flag));

	return ((f1^f2) & flag) != 0;
}

/* Probe for the CPUID instruction */
int have_cpuid_p(void)
{
	return flag_is_changeable_p(X86_EFLAGS_ID);
}

static void squash_the_stupid_serial_number(struct cpuinfo_x86 *c)
{
	unsigned long lo, hi;

	if (!cpu_has(c, X86_FEATURE_PN) || !disable_x86_serial_nr)
		return;

	/* Disable processor serial number: */

	rdmsr(MSR_IA32_BBL_CR_CTL, lo, hi);
	lo |= 0x200000;
	wrmsr(MSR_IA32_BBL_CR_CTL, lo, hi);

	pr_notice("CPU serial number disabled.\n");
	clear_cpu_cap(c, X86_FEATURE_PN);

	/* Disabling the serial number may affect the cpuid level */
	c->cpuid_level = cpuid_eax(0);
}

static int __init x86_serial_nr_setup(char *s)
{
	disable_x86_serial_nr = 0;
	return 1;
}
__setup("serialnumber", x86_serial_nr_setup);
#else
static inline int flag_is_changeable_p(u32 flag)
{
	return 1;
}
static inline void squash_the_stupid_serial_number(struct cpuinfo_x86 *c)
{
}
#endif

static __init int setup_disable_smep(char *arg)
{
	setup_clear_cpu_cap(X86_FEATURE_SMEP);
	/* Check for things that depend on SMEP being enabled: */
	check_mpx_erratum(&boot_cpu_data);
	return 1;
}
__setup("nosmep", setup_disable_smep);

static __always_inline void setup_smep(struct cpuinfo_x86 *c)
{
	if (cpu_has(c, X86_FEATURE_SMEP))
		cr4_set_bits(X86_CR4_SMEP);
}

static __init int setup_disable_smap(char *arg)
{
	setup_clear_cpu_cap(X86_FEATURE_SMAP);
	return 1;
}
__setup("nosmap", setup_disable_smap);

static __always_inline void setup_smap(struct cpuinfo_x86 *c)
{
	unsigned long eflags = native_save_fl();

	/* This should have been cleared long ago */
	BUG_ON(eflags & X86_EFLAGS_AC);

	if (cpu_has(c, X86_FEATURE_SMAP)) {
#ifdef CONFIG_X86_SMAP
		cr4_set_bits(X86_CR4_SMAP);
#else
		cr4_clear_bits(X86_CR4_SMAP);
#endif
	}
}

/*
 * Protection Keys are not available in 32-bit mode.
 */
static bool pku_disabled;

static __always_inline void setup_pku(struct cpuinfo_x86 *c)
{
	/* check the boot processor, plus compile options for PKU: */
	if (!cpu_feature_enabled(X86_FEATURE_PKU))
		return;
	/* checks the actual processor's cpuid bits: */
	if (!cpu_has(c, X86_FEATURE_PKU))
		return;
	if (pku_disabled)
		return;

	cr4_set_bits(X86_CR4_PKE);
	/*
	 * Seting X86_CR4_PKE will cause the X86_FEATURE_OSPKE
	 * cpuid bit to be set.  We need to ensure that we
	 * update that bit in this CPU's "cpu_info".
	 */
	get_cpu_cap(c);
}

#ifdef CONFIG_X86_INTEL_MEMORY_PROTECTION_KEYS
static __init int setup_disable_pku(char *arg)
{
	/*
	 * Do not clear the X86_FEATURE_PKU bit.  All of the
	 * runtime checks are against OSPKE so clearing the
	 * bit does nothing.
	 *
	 * This way, we will see "pku" in cpuinfo, but not
	 * "ospke", which is exactly what we want.  It shows
	 * that the CPU has PKU, but the OS has not enabled it.
	 * This happens to be exactly how a system would look
	 * if we disabled the config option.
	 */
	pr_info("x86: 'nopku' specified, disabling Memory Protection Keys\n");
	pku_disabled = true;
	return 1;
}
__setup("nopku", setup_disable_pku);
#endif /* CONFIG_X86_64 */

/*
 * Some CPU features depend on higher CPUID levels, which may not always
 * be available due to CPUID level capping or broken virtualization
 * software.  Add those features to this table to auto-disable them.
 */
struct cpuid_dependent_feature {
	u32 feature;
	u32 level;
};

static const struct cpuid_dependent_feature
cpuid_dependent_features[] = {
	{ X86_FEATURE_MWAIT,		0x00000005 },
	{ X86_FEATURE_DCA,		0x00000009 },
	{ X86_FEATURE_XSAVE,		0x0000000d },
	{ 0, 0 }
};

static void filter_cpuid_features(struct cpuinfo_x86 *c, bool warn)
{
	const struct cpuid_dependent_feature *df;

	for (df = cpuid_dependent_features; df->feature; df++) {

		if (!cpu_has(c, df->feature))
			continue;
		/*
		 * Note: cpuid_level is set to -1 if unavailable, but
		 * extended_extended_level is set to 0 if unavailable
		 * and the legitimate extended levels are all negative
		 * when signed; hence the weird messing around with
		 * signs here...
		 */
		if (!((s32)df->level < 0 ?
		     (u32)df->level > (u32)c->extended_cpuid_level :
		     (s32)df->level > (s32)c->cpuid_level))
			continue;

		clear_cpu_cap(c, df->feature);
		if (!warn)
			continue;

		pr_warn("CPU: CPU feature " X86_CAP_FMT " disabled, no CPUID level 0x%x\n",
			x86_cap_flag(df->feature), df->level);
	}
}

/*
 * Naming convention should be: <Name> [(<Codename>)]
 * This table only is used unless init_<vendor>() below doesn't set it;
 * in particular, if CPUID levels 0x80000002..4 are supported, this
 * isn't used
 */

/* Look up CPU names by table lookup. */
static const char *table_lookup_model(struct cpuinfo_x86 *c)
{
#ifdef CONFIG_X86_32
	const struct legacy_cpu_model_info *info;

	if (c->x86_model >= 16)
		return NULL;	/* Range check */

	if (!this_cpu)
		return NULL;

	info = this_cpu->legacy_models;

	while (info->family) {
		if (info->family == c->x86)
			return info->model_names[c->x86_model];
		info++;
	}
#endif
	return NULL;		/* Not found */
}

__u32 cpu_caps_cleared[NCAPINTS];
__u32 cpu_caps_set[NCAPINTS];

void load_percpu_segment(int cpu)
{
#ifdef CONFIG_X86_32
	loadsegment(fs, __KERNEL_PERCPU);
#else
	__loadsegment_simple(gs, 0);
	wrmsrl(MSR_GS_BASE, (unsigned long)per_cpu(irq_stack_union.gs_base, cpu));
#endif
	load_stack_canary_segment();
}

/*
 * Current gdt points %fs at the "master" per-cpu area: after this,
 * it's on the real one.
 */
void switch_to_new_gdt(int cpu)
{
	struct desc_ptr gdt_descr;

	gdt_descr.address = (long)get_cpu_gdt_table(cpu);
	gdt_descr.size = GDT_SIZE - 1;
	load_gdt(&gdt_descr);
	/* Reload the per-cpu base */

	load_percpu_segment(cpu);
}

static const struct cpu_dev *cpu_devs[X86_VENDOR_NUM] = {};

static void get_model_name(struct cpuinfo_x86 *c)
{
	unsigned int *v;
	char *p, *q, *s;

	if (c->extended_cpuid_level < 0x80000004)
		return;

	v = (unsigned int *)c->x86_model_id;
	cpuid(0x80000002, &v[0], &v[1], &v[2], &v[3]);
	cpuid(0x80000003, &v[4], &v[5], &v[6], &v[7]);
	cpuid(0x80000004, &v[8], &v[9], &v[10], &v[11]);
	c->x86_model_id[48] = 0;

	/* Trim whitespace */
	p = q = s = &c->x86_model_id[0];

	while (*p == ' ')
		p++;

	while (*p) {
		/* Note the last non-whitespace index */
		if (!isspace(*p))
			s = q;

		*q++ = *p++;
	}

	*(s + 1) = '\0';
}

void cpu_detect_cache_sizes(struct cpuinfo_x86 *c)
{
	unsigned int n, dummy, ebx, ecx, edx, l2size;

	n = c->extended_cpuid_level;

	if (n >= 0x80000005) {
		cpuid(0x80000005, &dummy, &ebx, &ecx, &edx);
		c->x86_cache_size = (ecx>>24) + (edx>>24);
#ifdef CONFIG_X86_64
		/* On K8 L1 TLB is inclusive, so don't count it */
		c->x86_tlbsize = 0;
#endif
	}

	if (n < 0x80000006)	/* Some chips just has a large L1. */
		return;

	cpuid(0x80000006, &dummy, &ebx, &ecx, &edx);
	l2size = ecx >> 16;

#ifdef CONFIG_X86_64
	c->x86_tlbsize += ((ebx >> 16) & 0xfff) + (ebx & 0xfff);
#else
	/* do processor-specific cache resizing */
	if (this_cpu->legacy_cache_size)
		l2size = this_cpu->legacy_cache_size(c, l2size);

	/* Allow user to override all this if necessary. */
	if (cachesize_override != -1)
		l2size = cachesize_override;

	if (l2size == 0)
		return;		/* Again, no L2 cache is possible */
#endif

	c->x86_cache_size = l2size;
}

u16 __read_mostly tlb_lli_4k[NR_INFO];
u16 __read_mostly tlb_lli_2m[NR_INFO];
u16 __read_mostly tlb_lli_4m[NR_INFO];
u16 __read_mostly tlb_lld_4k[NR_INFO];
u16 __read_mostly tlb_lld_2m[NR_INFO];
u16 __read_mostly tlb_lld_4m[NR_INFO];
u16 __read_mostly tlb_lld_1g[NR_INFO];

static void cpu_detect_tlb(struct cpuinfo_x86 *c)
{
	if (this_cpu->c_detect_tlb)
		this_cpu->c_detect_tlb(c);

	pr_info("Last level iTLB entries: 4KB %d, 2MB %d, 4MB %d\n",
		tlb_lli_4k[ENTRIES], tlb_lli_2m[ENTRIES],
		tlb_lli_4m[ENTRIES]);

	pr_info("Last level dTLB entries: 4KB %d, 2MB %d, 4MB %d, 1GB %d\n",
		tlb_lld_4k[ENTRIES], tlb_lld_2m[ENTRIES],
		tlb_lld_4m[ENTRIES], tlb_lld_1g[ENTRIES]);
}

void detect_ht(struct cpuinfo_x86 *c)
{
#ifdef CONFIG_SMP
	u32 eax, ebx, ecx, edx;
	int index_msb, core_bits;
	static bool printed;

	if (!cpu_has(c, X86_FEATURE_HT))
		return;

	if (cpu_has(c, X86_FEATURE_CMP_LEGACY))
		goto out;

	if (cpu_has(c, X86_FEATURE_XTOPOLOGY))
		return;

	cpuid(1, &eax, &ebx, &ecx, &edx);

	smp_num_siblings = (ebx & 0xff0000) >> 16;

	if (smp_num_siblings == 1) {
		pr_info_once("CPU0: Hyper-Threading is disabled\n");
		goto out;
	}

	if (smp_num_siblings <= 1)
		goto out;

	index_msb = get_count_order(smp_num_siblings);
	c->phys_proc_id = apic->phys_pkg_id(c->initial_apicid, index_msb);

	smp_num_siblings = smp_num_siblings / c->x86_max_cores;

	index_msb = get_count_order(smp_num_siblings);

	core_bits = get_count_order(c->x86_max_cores);

	c->cpu_core_id = apic->phys_pkg_id(c->initial_apicid, index_msb) &
				       ((1 << core_bits) - 1);

out:
	if (!printed && (c->x86_max_cores * smp_num_siblings) > 1) {
		pr_info("CPU: Physical Processor ID: %d\n",
			c->phys_proc_id);
		pr_info("CPU: Processor Core ID: %d\n",
			c->cpu_core_id);
		printed = 1;
	}
#endif
}

static void get_cpu_vendor(struct cpuinfo_x86 *c)
{
	char *v = c->x86_vendor_id;
	int i;

	for (i = 0; i < X86_VENDOR_NUM; i++) {
		if (!cpu_devs[i])
			break;

		if (!strcmp(v, cpu_devs[i]->c_ident[0]) ||
		    (cpu_devs[i]->c_ident[1] &&
		     !strcmp(v, cpu_devs[i]->c_ident[1]))) {

			this_cpu = cpu_devs[i];
			c->x86_vendor = this_cpu->c_x86_vendor;
			return;
		}
	}

	pr_err_once("CPU: vendor_id '%s' unknown, using generic init.\n" \
		    "CPU: Your system may be unstable.\n", v);

	c->x86_vendor = X86_VENDOR_UNKNOWN;
	this_cpu = &default_cpu;
}

void cpu_detect(struct cpuinfo_x86 *c)
{
	/* Get vendor name */
	cpuid(0x00000000, (unsigned int *)&c->cpuid_level,
	      (unsigned int *)&c->x86_vendor_id[0],
	      (unsigned int *)&c->x86_vendor_id[8],
	      (unsigned int *)&c->x86_vendor_id[4]);

	c->x86 = 4;
	/* Intel-defined flags: level 0x00000001 */
	if (c->cpuid_level >= 0x00000001) {
		u32 junk, tfms, cap0, misc;

		cpuid(0x00000001, &tfms, &misc, &junk, &cap0);
		c->x86		= x86_family(tfms);
		c->x86_model	= x86_model(tfms);
		c->x86_mask	= x86_stepping(tfms);

		if (cap0 & (1<<19)) {
			c->x86_clflush_size = ((misc >> 8) & 0xff) * 8;
			c->x86_cache_alignment = c->x86_clflush_size;
		}
	}
}

void get_cpu_cap(struct cpuinfo_x86 *c)
{
	u32 eax, ebx, ecx, edx;

	/* Intel-defined flags: level 0x00000001 */
	if (c->cpuid_level >= 0x00000001) {
		cpuid(0x00000001, &eax, &ebx, &ecx, &edx);

		c->x86_capability[CPUID_1_ECX] = ecx;
		c->x86_capability[CPUID_1_EDX] = edx;
	}

	/* Thermal and Power Management Leaf: level 0x00000006 (eax) */
	if (c->cpuid_level >= 0x00000006)
		c->x86_capability[CPUID_6_EAX] = cpuid_eax(0x00000006);

	/* Additional Intel-defined flags: level 0x00000007 */
	if (c->cpuid_level >= 0x00000007) {
		cpuid_count(0x00000007, 0, &eax, &ebx, &ecx, &edx);
		c->x86_capability[CPUID_7_0_EBX] = ebx;
		c->x86_capability[CPUID_7_ECX] = ecx;
	}

	/* Extended state features: level 0x0000000d */
	if (c->cpuid_level >= 0x0000000d) {
		cpuid_count(0x0000000d, 1, &eax, &ebx, &ecx, &edx);

		c->x86_capability[CPUID_D_1_EAX] = eax;
	}

	/* Additional Intel-defined flags: level 0x0000000F */
	if (c->cpuid_level >= 0x0000000F) {

		/* QoS sub-leaf, EAX=0Fh, ECX=0 */
		cpuid_count(0x0000000F, 0, &eax, &ebx, &ecx, &edx);
		c->x86_capability[CPUID_F_0_EDX] = edx;

		if (cpu_has(c, X86_FEATURE_CQM_LLC)) {
			/* will be overridden if occupancy monitoring exists */
			c->x86_cache_max_rmid = ebx;

			/* QoS sub-leaf, EAX=0Fh, ECX=1 */
			cpuid_count(0x0000000F, 1, &eax, &ebx, &ecx, &edx);
			c->x86_capability[CPUID_F_1_EDX] = edx;

			if ((cpu_has(c, X86_FEATURE_CQM_OCCUP_LLC)) ||
			      ((cpu_has(c, X86_FEATURE_CQM_MBM_TOTAL)) ||
			       (cpu_has(c, X86_FEATURE_CQM_MBM_LOCAL)))) {
				c->x86_cache_max_rmid = ecx;
				c->x86_cache_occ_scale = ebx;
			}
		} else {
			c->x86_cache_max_rmid = -1;
			c->x86_cache_occ_scale = -1;
		}
	}

	/* AMD-defined flags: level 0x80000001 */
	eax = cpuid_eax(0x80000000);
	c->extended_cpuid_level = eax;

	if ((eax & 0xffff0000) == 0x80000000) {
		if (eax >= 0x80000001) {
			cpuid(0x80000001, &eax, &ebx, &ecx, &edx);

			c->x86_capability[CPUID_8000_0001_ECX] = ecx;
			c->x86_capability[CPUID_8000_0001_EDX] = edx;
		}
	}

	if (c->extended_cpuid_level >= 0x80000007) {
		cpuid(0x80000007, &eax, &ebx, &ecx, &edx);

		c->x86_capability[CPUID_8000_0007_EBX] = ebx;
		c->x86_power = edx;
	}

	if (c->extended_cpuid_level >= 0x80000008) {
		cpuid(0x80000008, &eax, &ebx, &ecx, &edx);

		c->x86_virt_bits = (eax >> 8) & 0xff;
		c->x86_phys_bits = eax & 0xff;
		c->x86_capability[CPUID_8000_0008_EBX] = ebx;
	}
#ifdef CONFIG_X86_32
	else if (cpu_has(c, X86_FEATURE_PAE) || cpu_has(c, X86_FEATURE_PSE36))
		c->x86_phys_bits = 36;
#endif

	if (c->extended_cpuid_level >= 0x8000000a)
		c->x86_capability[CPUID_8000_000A_EDX] = cpuid_edx(0x8000000a);

	init_scattered_cpuid_features(c);
}

static void identify_cpu_without_cpuid(struct cpuinfo_x86 *c)
{
#ifdef CONFIG_X86_32
	int i;

	/*
	 * First of all, decide if this is a 486 or higher
	 * It's a 486 if we can modify the AC flag
	 */
	if (flag_is_changeable_p(X86_EFLAGS_AC))
		c->x86 = 4;
	else
		c->x86 = 3;

	for (i = 0; i < X86_VENDOR_NUM; i++)
		if (cpu_devs[i] && cpu_devs[i]->c_identify) {
			c->x86_vendor_id[0] = 0;
			cpu_devs[i]->c_identify(c);
			if (c->x86_vendor_id[0]) {
				get_cpu_vendor(c);
				break;
			}
		}
#endif
}

/*
 * Do minimum CPU detection early.
 * Fields really needed: vendor, cpuid_level, family, model, mask,
 * cache alignment.
 * The others are not touched to avoid unwanted side effects.
 *
 * WARNING: this function is only called on the BP.  Don't add code here
 * that is supposed to run on all CPUs.
 */
static void __init early_identify_cpu(struct cpuinfo_x86 *c)
{
#ifdef CONFIG_X86_64
	c->x86_clflush_size = 64;
	c->x86_phys_bits = 36;
	c->x86_virt_bits = 48;
#else
	c->x86_clflush_size = 32;
	c->x86_phys_bits = 32;
	c->x86_virt_bits = 32;
#endif
	c->x86_cache_alignment = c->x86_clflush_size;

	memset(&c->x86_capability, 0, sizeof c->x86_capability);
	c->extended_cpuid_level = 0;

	if (!have_cpuid_p())
		identify_cpu_without_cpuid(c);

	/* cyrix could have cpuid enabled via c_identify()*/
	if (have_cpuid_p()) {
		cpu_detect(c);
		get_cpu_vendor(c);
		get_cpu_cap(c);

		if (this_cpu->c_early_init)
			this_cpu->c_early_init(c);

		c->cpu_index = 0;
		filter_cpuid_features(c, false);

		if (this_cpu->c_bsp_init)
			this_cpu->c_bsp_init(c);
	}

	setup_force_cpu_cap(X86_FEATURE_ALWAYS);
	fpu__init_system(c);
}

void __init early_cpu_init(void)
{
	const struct cpu_dev *const *cdev;
	int count = 0;

#ifdef CONFIG_PROCESSOR_SELECT
	pr_info("KERNEL supported cpus:\n");
#endif

	for (cdev = __x86_cpu_dev_start; cdev < __x86_cpu_dev_end; cdev++) {
		const struct cpu_dev *cpudev = *cdev;

		if (count >= X86_VENDOR_NUM)
			break;
		cpu_devs[count] = cpudev;
		count++;

#ifdef CONFIG_PROCESSOR_SELECT
		{
			unsigned int j;

			for (j = 0; j < 2; j++) {
				if (!cpudev->c_ident[j])
					continue;
				pr_info("  %s %s\n", cpudev->c_vendor,
					cpudev->c_ident[j]);
			}
		}
#endif
	}
	early_identify_cpu(&boot_cpu_data);
}

/*
 * The NOPL instruction is supposed to exist on all CPUs of family >= 6;
 * unfortunately, that's not true in practice because of early VIA
 * chips and (more importantly) broken virtualizers that are not easy
 * to detect. In the latter case it doesn't even *fail* reliably, so
 * probing for it doesn't even work. Disable it completely on 32-bit
 * unless we can find a reliable way to detect all the broken cases.
 * Enable it explicitly on 64-bit for non-constant inputs of cpu_has().
 */
static void detect_nopl(struct cpuinfo_x86 *c)
{
#ifdef CONFIG_X86_32
	clear_cpu_cap(c, X86_FEATURE_NOPL);
#else
	set_cpu_cap(c, X86_FEATURE_NOPL);
#endif
}

static void detect_null_seg_behavior(struct cpuinfo_x86 *c)
{
#ifdef CONFIG_X86_64
	/*
	 * Empirically, writing zero to a segment selector on AMD does
	 * not clear the base, whereas writing zero to a segment
	 * selector on Intel does clear the base.  Intel's behavior
	 * allows slightly faster context switches in the common case
	 * where GS is unused by the prev and next threads.
	 *
	 * Since neither vendor documents this anywhere that I can see,
	 * detect it directly instead of hardcoding the choice by
	 * vendor.
	 *
	 * I've designated AMD's behavior as the "bug" because it's
	 * counterintuitive and less friendly.
	 */

	unsigned long old_base, tmp;
	rdmsrl(MSR_FS_BASE, old_base);
	wrmsrl(MSR_FS_BASE, 1);
	loadsegment(fs, 0);
	rdmsrl(MSR_FS_BASE, tmp);
	if (tmp != 0)
		set_cpu_bug(c, X86_BUG_NULL_SEG);
	wrmsrl(MSR_FS_BASE, old_base);
#endif
}

static void generic_identify(struct cpuinfo_x86 *c)
{
	c->extended_cpuid_level = 0;

	if (!have_cpuid_p())
		identify_cpu_without_cpuid(c);

	/* cyrix could have cpuid enabled via c_identify()*/
	if (!have_cpuid_p())
		return;

	cpu_detect(c);

	get_cpu_vendor(c);

	get_cpu_cap(c);

	if (c->cpuid_level >= 0x00000001) {
		c->initial_apicid = (cpuid_ebx(1) >> 24) & 0xFF;
#ifdef CONFIG_X86_32
# ifdef CONFIG_SMP
		c->apicid = apic->phys_pkg_id(c->initial_apicid, 0);
# else
		c->apicid = c->initial_apicid;
# endif
#endif
		c->phys_proc_id = c->initial_apicid;
	}

	get_model_name(c); /* Default name */

	detect_nopl(c);

	detect_null_seg_behavior(c);

	/*
	 * ESPFIX is a strange bug.  All real CPUs have it.  Paravirt
	 * systems that run Linux at CPL > 0 may or may not have the
	 * issue, but, even if they have the issue, there's absolutely
	 * nothing we can do about it because we can't use the real IRET
	 * instruction.
	 *
	 * NB: For the time being, only 32-bit kernels support
	 * X86_BUG_ESPFIX as such.  64-bit kernels directly choose
	 * whether to apply espfix using paravirt hooks.  If any
	 * non-paravirt system ever shows up that does *not* have the
	 * ESPFIX issue, we can change this.
	 */
#ifdef CONFIG_X86_32
# ifdef CONFIG_PARAVIRT
	do {
		extern void native_iret(void);
		if (pv_cpu_ops.iret == native_iret)
			set_cpu_bug(c, X86_BUG_ESPFIX);
	} while (0);
# else
	set_cpu_bug(c, X86_BUG_ESPFIX);
# endif
#endif
}

static void x86_init_cache_qos(struct cpuinfo_x86 *c)
{
	/*
	 * The heavy lifting of max_rmid and cache_occ_scale are handled
	 * in get_cpu_cap().  Here we just set the max_rmid for the boot_cpu
	 * in case CQM bits really aren't there in this CPU.
	 */
	if (c != &boot_cpu_data) {
		boot_cpu_data.x86_cache_max_rmid =
			min(boot_cpu_data.x86_cache_max_rmid,
			    c->x86_cache_max_rmid);
	}
}

/*
<<<<<<< HEAD
 * The physical to logical package id mapping is initialized from the
 * acpi/mptables information. Make sure that CPUID actually agrees with
 * that.
 */
static void sanitize_package_id(struct cpuinfo_x86 *c)
{
#ifdef CONFIG_SMP
	unsigned int pkg, apicid, cpu = smp_processor_id();

	apicid = apic->cpu_present_to_apicid(cpu);
	pkg = apicid >> boot_cpu_data.x86_coreid_bits;

	if (apicid != c->initial_apicid) {
		pr_err(FW_BUG "CPU%u: APIC id mismatch. Firmware: %x CPUID: %x\n",
		       cpu, apicid, c->initial_apicid);
		c->initial_apicid = apicid;
	}
	if (pkg != c->phys_proc_id) {
		pr_err(FW_BUG "CPU%u: Using firmware package id %u instead of %u\n",
		       cpu, pkg, c->phys_proc_id);
		c->phys_proc_id = pkg;
	}
	c->logical_proc_id = topology_phys_to_logical_pkg(pkg);
=======
 * Validate that ACPI/mptables have the same information about the
 * effective APIC id and update the package map.
 */
static void validate_apic_and_package_id(struct cpuinfo_x86 *c)
{
#ifdef CONFIG_SMP
	unsigned int apicid, cpu = smp_processor_id();

	apicid = apic->cpu_present_to_apicid(cpu);

	if (apicid != c->apicid) {
		pr_err(FW_BUG "CPU%u: APIC id mismatch. Firmware: %x APIC: %x\n",
		       cpu, apicid, c->initial_apicid);
	}
	BUG_ON(topology_update_package_map(c->phys_proc_id, cpu));
>>>>>>> c470abd4
#else
	c->logical_proc_id = 0;
#endif
}

/*
 * This does the hard work of actually picking apart the CPU stuff...
 */
static void identify_cpu(struct cpuinfo_x86 *c)
{
	int i;

	c->loops_per_jiffy = loops_per_jiffy;
	c->x86_cache_size = -1;
	c->x86_vendor = X86_VENDOR_UNKNOWN;
	c->x86_model = c->x86_mask = 0;	/* So far unknown... */
	c->x86_vendor_id[0] = '\0'; /* Unset */
	c->x86_model_id[0] = '\0';  /* Unset */
	c->x86_max_cores = 1;
	c->x86_coreid_bits = 0;
	c->cu_id = 0xff;
#ifdef CONFIG_X86_64
	c->x86_clflush_size = 64;
	c->x86_phys_bits = 36;
	c->x86_virt_bits = 48;
#else
	c->cpuid_level = -1;	/* CPUID not detected */
	c->x86_clflush_size = 32;
	c->x86_phys_bits = 32;
	c->x86_virt_bits = 32;
#endif
	c->x86_cache_alignment = c->x86_clflush_size;
	memset(&c->x86_capability, 0, sizeof c->x86_capability);

	generic_identify(c);

	if (this_cpu->c_identify)
		this_cpu->c_identify(c);

	/* Clear/Set all flags overridden by options, after probe */
	for (i = 0; i < NCAPINTS; i++) {
		c->x86_capability[i] &= ~cpu_caps_cleared[i];
		c->x86_capability[i] |= cpu_caps_set[i];
	}

#ifdef CONFIG_X86_64
	c->apicid = apic->phys_pkg_id(c->initial_apicid, 0);
#endif

	/*
	 * Vendor-specific initialization.  In this section we
	 * canonicalize the feature flags, meaning if there are
	 * features a certain CPU supports which CPUID doesn't
	 * tell us, CPUID claiming incorrect flags, or other bugs,
	 * we handle them here.
	 *
	 * At the end of this section, c->x86_capability better
	 * indicate the features this CPU genuinely supports!
	 */
	if (this_cpu->c_init)
		this_cpu->c_init(c);

	/* Disable the PN if appropriate */
	squash_the_stupid_serial_number(c);

	/* Set up SMEP/SMAP */
	setup_smep(c);
	setup_smap(c);

	/*
	 * The vendor-specific functions might have changed features.
	 * Now we do "generic changes."
	 */

	/* Filter out anything that depends on CPUID levels we don't have */
	filter_cpuid_features(c, true);

	/* If the model name is still unset, do table lookup. */
	if (!c->x86_model_id[0]) {
		const char *p;
		p = table_lookup_model(c);
		if (p)
			strcpy(c->x86_model_id, p);
		else
			/* Last resort... */
			sprintf(c->x86_model_id, "%02x/%02x",
				c->x86, c->x86_model);
	}

#ifdef CONFIG_X86_64
	detect_ht(c);
#endif

	init_hypervisor(c);
	x86_init_rdrand(c);
	x86_init_cache_qos(c);
	setup_pku(c);

	/*
	 * Clear/Set all flags overridden by options, need do it
	 * before following smp all cpus cap AND.
	 */
	for (i = 0; i < NCAPINTS; i++) {
		c->x86_capability[i] &= ~cpu_caps_cleared[i];
		c->x86_capability[i] |= cpu_caps_set[i];
	}

	/*
	 * On SMP, boot_cpu_data holds the common feature set between
	 * all CPUs; so make sure that we indicate which features are
	 * common between the CPUs.  The first time this routine gets
	 * executed, c == &boot_cpu_data.
	 */
	if (c != &boot_cpu_data) {
		/* AND the already accumulated flags with these */
		for (i = 0; i < NCAPINTS; i++)
			boot_cpu_data.x86_capability[i] &= c->x86_capability[i];

		/* OR, i.e. replicate the bug flags */
		for (i = NCAPINTS; i < NCAPINTS + NBUGINTS; i++)
			c->x86_capability[i] |= boot_cpu_data.x86_capability[i];
	}

	/* Init Machine Check Exception if available. */
	mcheck_cpu_init(c);

	select_idle_routine(c);

#ifdef CONFIG_NUMA
	numa_add_cpu(smp_processor_id());
#endif
<<<<<<< HEAD
	sanitize_package_id(c);
=======
>>>>>>> c470abd4
}

/*
 * Set up the CPU state needed to execute SYSENTER/SYSEXIT instructions
 * on 32-bit kernels:
 */
#ifdef CONFIG_X86_32
void enable_sep_cpu(void)
{
	struct tss_struct *tss;
	int cpu;

	if (!boot_cpu_has(X86_FEATURE_SEP))
		return;

	cpu = get_cpu();
	tss = &per_cpu(cpu_tss, cpu);

	/*
	 * We cache MSR_IA32_SYSENTER_CS's value in the TSS's ss1 field --
	 * see the big comment in struct x86_hw_tss's definition.
	 */

	tss->x86_tss.ss1 = __KERNEL_CS;
	wrmsr(MSR_IA32_SYSENTER_CS, tss->x86_tss.ss1, 0);

	wrmsr(MSR_IA32_SYSENTER_ESP,
	      (unsigned long)tss + offsetofend(struct tss_struct, SYSENTER_stack),
	      0);

	wrmsr(MSR_IA32_SYSENTER_EIP, (unsigned long)entry_SYSENTER_32, 0);

	put_cpu();
}
#endif

void __init identify_boot_cpu(void)
{
	identify_cpu(&boot_cpu_data);
#ifdef CONFIG_X86_32
	sysenter_setup();
	enable_sep_cpu();
#endif
	cpu_detect_tlb(&boot_cpu_data);
}

void identify_secondary_cpu(struct cpuinfo_x86 *c)
{
	BUG_ON(c == &boot_cpu_data);
	identify_cpu(c);
#ifdef CONFIG_X86_32
	enable_sep_cpu();
#endif
	mtrr_ap_init();
	validate_apic_and_package_id(c);
}

static __init int setup_noclflush(char *arg)
{
	setup_clear_cpu_cap(X86_FEATURE_CLFLUSH);
	setup_clear_cpu_cap(X86_FEATURE_CLFLUSHOPT);
	return 1;
}
__setup("noclflush", setup_noclflush);

void print_cpu_info(struct cpuinfo_x86 *c)
{
	const char *vendor = NULL;

	if (c->x86_vendor < X86_VENDOR_NUM) {
		vendor = this_cpu->c_vendor;
	} else {
		if (c->cpuid_level >= 0)
			vendor = c->x86_vendor_id;
	}

	if (vendor && !strstr(c->x86_model_id, vendor))
		pr_cont("%s ", vendor);

	if (c->x86_model_id[0])
		pr_cont("%s", c->x86_model_id);
	else
		pr_cont("%d86", c->x86);

	pr_cont(" (family: 0x%x, model: 0x%x", c->x86, c->x86_model);

	if (c->x86_mask || c->cpuid_level >= 0)
		pr_cont(", stepping: 0x%x)\n", c->x86_mask);
	else
		pr_cont(")\n");
}

static __init int setup_disablecpuid(char *arg)
{
	int bit;

	if (get_option(&arg, &bit) && bit >= 0 && bit < NCAPINTS * 32)
		setup_clear_cpu_cap(bit);
	else
		return 0;

	return 1;
}
__setup("clearcpuid=", setup_disablecpuid);

#ifdef CONFIG_X86_64
struct desc_ptr idt_descr __ro_after_init = {
	.size = NR_VECTORS * 16 - 1,
	.address = (unsigned long) idt_table,
};
const struct desc_ptr debug_idt_descr = {
	.size = NR_VECTORS * 16 - 1,
	.address = (unsigned long) debug_idt_table,
};

DEFINE_PER_CPU_FIRST(union irq_stack_union,
		     irq_stack_union) __aligned(PAGE_SIZE) __visible;

/*
 * The following percpu variables are hot.  Align current_task to
 * cacheline size such that they fall in the same cacheline.
 */
DEFINE_PER_CPU(struct task_struct *, current_task) ____cacheline_aligned =
	&init_task;
EXPORT_PER_CPU_SYMBOL(current_task);

DEFINE_PER_CPU(char *, irq_stack_ptr) =
	init_per_cpu_var(irq_stack_union.irq_stack) + IRQ_STACK_SIZE;

DEFINE_PER_CPU(unsigned int, irq_count) __visible = -1;

DEFINE_PER_CPU(int, __preempt_count) = INIT_PREEMPT_COUNT;
EXPORT_PER_CPU_SYMBOL(__preempt_count);

/*
 * Special IST stacks which the CPU switches to when it calls
 * an IST-marked descriptor entry. Up to 7 stacks (hardware
 * limit), all of them are 4K, except the debug stack which
 * is 8K.
 */
static const unsigned int exception_stack_sizes[N_EXCEPTION_STACKS] = {
	  [0 ... N_EXCEPTION_STACKS - 1]	= EXCEPTION_STKSZ,
	  [DEBUG_STACK - 1]			= DEBUG_STKSZ
};

static DEFINE_PER_CPU_PAGE_ALIGNED(char, exception_stacks
	[(N_EXCEPTION_STACKS - 1) * EXCEPTION_STKSZ + DEBUG_STKSZ]);

/* May not be marked __init: used by software suspend */
void syscall_init(void)
{
	wrmsr(MSR_STAR, 0, (__USER32_CS << 16) | __KERNEL_CS);
	wrmsrl(MSR_LSTAR, (unsigned long)entry_SYSCALL_64);

#ifdef CONFIG_IA32_EMULATION
	wrmsrl(MSR_CSTAR, (unsigned long)entry_SYSCALL_compat);
	/*
	 * This only works on Intel CPUs.
	 * On AMD CPUs these MSRs are 32-bit, CPU truncates MSR_IA32_SYSENTER_EIP.
	 * This does not cause SYSENTER to jump to the wrong location, because
	 * AMD doesn't allow SYSENTER in long mode (either 32- or 64-bit).
	 */
	wrmsrl_safe(MSR_IA32_SYSENTER_CS, (u64)__KERNEL_CS);
	wrmsrl_safe(MSR_IA32_SYSENTER_ESP, 0ULL);
	wrmsrl_safe(MSR_IA32_SYSENTER_EIP, (u64)entry_SYSENTER_compat);
#else
	wrmsrl(MSR_CSTAR, (unsigned long)ignore_sysret);
	wrmsrl_safe(MSR_IA32_SYSENTER_CS, (u64)GDT_ENTRY_INVALID_SEG);
	wrmsrl_safe(MSR_IA32_SYSENTER_ESP, 0ULL);
	wrmsrl_safe(MSR_IA32_SYSENTER_EIP, 0ULL);
#endif

	/* Flags to clear on syscall */
	wrmsrl(MSR_SYSCALL_MASK,
	       X86_EFLAGS_TF|X86_EFLAGS_DF|X86_EFLAGS_IF|
	       X86_EFLAGS_IOPL|X86_EFLAGS_AC|X86_EFLAGS_NT);
}

/*
 * Copies of the original ist values from the tss are only accessed during
 * debugging, no special alignment required.
 */
DEFINE_PER_CPU(struct orig_ist, orig_ist);

static DEFINE_PER_CPU(unsigned long, debug_stack_addr);
DEFINE_PER_CPU(int, debug_stack_usage);

int is_debug_stack(unsigned long addr)
{
	return __this_cpu_read(debug_stack_usage) ||
		(addr <= __this_cpu_read(debug_stack_addr) &&
		 addr > (__this_cpu_read(debug_stack_addr) - DEBUG_STKSZ));
}
NOKPROBE_SYMBOL(is_debug_stack);

DEFINE_PER_CPU(u32, debug_idt_ctr);

void debug_stack_set_zero(void)
{
	this_cpu_inc(debug_idt_ctr);
	load_current_idt();
}
NOKPROBE_SYMBOL(debug_stack_set_zero);

void debug_stack_reset(void)
{
	if (WARN_ON(!this_cpu_read(debug_idt_ctr)))
		return;
	if (this_cpu_dec_return(debug_idt_ctr) == 0)
		load_current_idt();
}
NOKPROBE_SYMBOL(debug_stack_reset);

#else	/* CONFIG_X86_64 */

DEFINE_PER_CPU(struct task_struct *, current_task) = &init_task;
EXPORT_PER_CPU_SYMBOL(current_task);
DEFINE_PER_CPU(int, __preempt_count) = INIT_PREEMPT_COUNT;
EXPORT_PER_CPU_SYMBOL(__preempt_count);

/*
 * On x86_32, vm86 modifies tss.sp0, so sp0 isn't a reliable way to find
 * the top of the kernel stack.  Use an extra percpu variable to track the
 * top of the kernel stack directly.
 */
DEFINE_PER_CPU(unsigned long, cpu_current_top_of_stack) =
	(unsigned long)&init_thread_union + THREAD_SIZE;
EXPORT_PER_CPU_SYMBOL(cpu_current_top_of_stack);

#ifdef CONFIG_CC_STACKPROTECTOR
DEFINE_PER_CPU_ALIGNED(struct stack_canary, stack_canary);
#endif

#endif	/* CONFIG_X86_64 */

/*
 * Clear all 6 debug registers:
 */
static void clear_all_debug_regs(void)
{
	int i;

	for (i = 0; i < 8; i++) {
		/* Ignore db4, db5 */
		if ((i == 4) || (i == 5))
			continue;

		set_debugreg(0, i);
	}
}

#ifdef CONFIG_KGDB
/*
 * Restore debug regs if using kgdbwait and you have a kernel debugger
 * connection established.
 */
static void dbg_restore_debug_regs(void)
{
	if (unlikely(kgdb_connected && arch_kgdb_ops.correct_hw_break))
		arch_kgdb_ops.correct_hw_break();
}
#else /* ! CONFIG_KGDB */
#define dbg_restore_debug_regs()
#endif /* ! CONFIG_KGDB */

static void wait_for_master_cpu(int cpu)
{
#ifdef CONFIG_SMP
	/*
	 * wait for ACK from master CPU before continuing
	 * with AP initialization
	 */
	WARN_ON(cpumask_test_and_set_cpu(cpu, cpu_initialized_mask));
	while (!cpumask_test_cpu(cpu, cpu_callout_mask))
		cpu_relax();
#endif
}

/*
 * cpu_init() initializes state that is per-CPU. Some data is already
 * initialized (naturally) in the bootstrap process, such as the GDT
 * and IDT. We reload them nevertheless, this function acts as a
 * 'CPU state barrier', nothing should get across.
 * A lot of state is already set up in PDA init for 64 bit
 */
#ifdef CONFIG_X86_64

void cpu_init(void)
{
	struct orig_ist *oist;
	struct task_struct *me;
	struct tss_struct *t;
	unsigned long v;
	int cpu = raw_smp_processor_id();
	int i;

	wait_for_master_cpu(cpu);

	/*
	 * Initialize the CR4 shadow before doing anything that could
	 * try to read it.
	 */
	cr4_init_shadow();

	if (cpu)
		load_ucode_ap();

	t = &per_cpu(cpu_tss, cpu);
	oist = &per_cpu(orig_ist, cpu);

#ifdef CONFIG_NUMA
	if (this_cpu_read(numa_node) == 0 &&
	    early_cpu_to_node(cpu) != NUMA_NO_NODE)
		set_numa_node(early_cpu_to_node(cpu));
#endif

	me = current;

	pr_debug("Initializing CPU#%d\n", cpu);

	cr4_clear_bits(X86_CR4_VME|X86_CR4_PVI|X86_CR4_TSD|X86_CR4_DE);

	/*
	 * Initialize the per-CPU GDT with the boot GDT,
	 * and set up the GDT descriptor:
	 */

	switch_to_new_gdt(cpu);
	loadsegment(fs, 0);

	load_current_idt();

	memset(me->thread.tls_array, 0, GDT_ENTRY_TLS_ENTRIES * 8);
	syscall_init();

	wrmsrl(MSR_FS_BASE, 0);
	wrmsrl(MSR_KERNEL_GS_BASE, 0);
	barrier();

	x86_configure_nx();
	x2apic_setup();

	/*
	 * set up and load the per-CPU TSS
	 */
	if (!oist->ist[0]) {
		char *estacks = per_cpu(exception_stacks, cpu);

		for (v = 0; v < N_EXCEPTION_STACKS; v++) {
			estacks += exception_stack_sizes[v];
			oist->ist[v] = t->x86_tss.ist[v] =
					(unsigned long)estacks;
			if (v == DEBUG_STACK-1)
				per_cpu(debug_stack_addr, cpu) = (unsigned long)estacks;
		}
	}

	t->x86_tss.io_bitmap_base = offsetof(struct tss_struct, io_bitmap);

	/*
	 * <= is required because the CPU will access up to
	 * 8 bits beyond the end of the IO permission bitmap.
	 */
	for (i = 0; i <= IO_BITMAP_LONGS; i++)
		t->io_bitmap[i] = ~0UL;

	atomic_inc(&init_mm.mm_count);
	me->active_mm = &init_mm;
	BUG_ON(me->mm);
	enter_lazy_tlb(&init_mm, me);

	load_sp0(t, &current->thread);
	set_tss_desc(cpu, t);
	load_TR_desc();
	load_mm_ldt(&init_mm);

	clear_all_debug_regs();
	dbg_restore_debug_regs();

	fpu__init_cpu();

	if (is_uv_system())
		uv_cpu_init();
}

#else

void cpu_init(void)
{
	int cpu = smp_processor_id();
	struct task_struct *curr = current;
	struct tss_struct *t = &per_cpu(cpu_tss, cpu);
	struct thread_struct *thread = &curr->thread;

	wait_for_master_cpu(cpu);

	/*
	 * Initialize the CR4 shadow before doing anything that could
	 * try to read it.
	 */
	cr4_init_shadow();

	show_ucode_info_early();

	pr_info("Initializing CPU#%d\n", cpu);

	if (cpu_feature_enabled(X86_FEATURE_VME) ||
	    boot_cpu_has(X86_FEATURE_TSC) ||
	    boot_cpu_has(X86_FEATURE_DE))
		cr4_clear_bits(X86_CR4_VME|X86_CR4_PVI|X86_CR4_TSD|X86_CR4_DE);

	load_current_idt();
	switch_to_new_gdt(cpu);

	/*
	 * Set up and load the per-CPU TSS and LDT
	 */
	atomic_inc(&init_mm.mm_count);
	curr->active_mm = &init_mm;
	BUG_ON(curr->mm);
	enter_lazy_tlb(&init_mm, curr);

	load_sp0(t, thread);
	set_tss_desc(cpu, t);
	load_TR_desc();
	load_mm_ldt(&init_mm);

	t->x86_tss.io_bitmap_base = offsetof(struct tss_struct, io_bitmap);

#ifdef CONFIG_DOUBLEFAULT
	/* Set up doublefault TSS pointer in the GDT */
	__set_tss_desc(cpu, GDT_ENTRY_DOUBLEFAULT_TSS, &doublefault_tss);
#endif

	clear_all_debug_regs();
	dbg_restore_debug_regs();

	fpu__init_cpu();
}
#endif

static void bsp_resume(void)
{
	if (this_cpu->c_bsp_resume)
		this_cpu->c_bsp_resume(&boot_cpu_data);
}

static struct syscore_ops cpu_syscore_ops = {
	.resume		= bsp_resume,
};

static int __init init_cpu_syscore(void)
{
	register_syscore_ops(&cpu_syscore_ops);
	return 0;
}
core_initcall(init_cpu_syscore);<|MERGE_RESOLUTION|>--- conflicted
+++ resolved
@@ -980,31 +980,6 @@
 }
 
 /*
-<<<<<<< HEAD
- * The physical to logical package id mapping is initialized from the
- * acpi/mptables information. Make sure that CPUID actually agrees with
- * that.
- */
-static void sanitize_package_id(struct cpuinfo_x86 *c)
-{
-#ifdef CONFIG_SMP
-	unsigned int pkg, apicid, cpu = smp_processor_id();
-
-	apicid = apic->cpu_present_to_apicid(cpu);
-	pkg = apicid >> boot_cpu_data.x86_coreid_bits;
-
-	if (apicid != c->initial_apicid) {
-		pr_err(FW_BUG "CPU%u: APIC id mismatch. Firmware: %x CPUID: %x\n",
-		       cpu, apicid, c->initial_apicid);
-		c->initial_apicid = apicid;
-	}
-	if (pkg != c->phys_proc_id) {
-		pr_err(FW_BUG "CPU%u: Using firmware package id %u instead of %u\n",
-		       cpu, pkg, c->phys_proc_id);
-		c->phys_proc_id = pkg;
-	}
-	c->logical_proc_id = topology_phys_to_logical_pkg(pkg);
-=======
  * Validate that ACPI/mptables have the same information about the
  * effective APIC id and update the package map.
  */
@@ -1020,7 +995,6 @@
 		       cpu, apicid, c->initial_apicid);
 	}
 	BUG_ON(topology_update_package_map(c->phys_proc_id, cpu));
->>>>>>> c470abd4
 #else
 	c->logical_proc_id = 0;
 #endif
@@ -1152,10 +1126,6 @@
 #ifdef CONFIG_NUMA
 	numa_add_cpu(smp_processor_id());
 #endif
-<<<<<<< HEAD
-	sanitize_package_id(c);
-=======
->>>>>>> c470abd4
 }
 
 /*
