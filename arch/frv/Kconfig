--- conflicted
+++ resolved
@@ -6,11 +6,8 @@
 	select HAVE_IRQ_WORK
 	select HAVE_PERF_EVENTS
 	select HAVE_GENERIC_HARDIRQS
-<<<<<<< HEAD
-=======
 	select GENERIC_IRQ_SHOW
 	select GENERIC_HARDIRQS_NO_DEPRECATED
->>>>>>> 00b317a4
 
 config ZONE_DMA
 	bool
