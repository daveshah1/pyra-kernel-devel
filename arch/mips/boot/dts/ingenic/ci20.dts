// SPDX-License-Identifier: GPL-2.0
/dts-v1/;

#include "jz4780.dtsi"
#include <dt-bindings/clock/ingenic,tcu.h>
#include <dt-bindings/gpio/gpio.h>
#include <dt-bindings/interrupt-controller/irq.h>
#include <dt-bindings/regulator/active-semi,8865-regulator.h>
#include <dt-bindings/input/input.h>

/ {
	compatible = "img,ci20", "ingenic,jz4780";

	aliases {
		serial0 = &uart0;
		serial1 = &uart1;
		serial3 = &uart3;
		serial4 = &uart4;
	};

	chosen {
		stdout-path = &uart4;
	};

	memory {
		device_type = "memory";
		reg = <0x0 0x10000000
		       0x30000000 0x30000000>;
	};

	gpio-keys {
		compatible = "gpio-keys";

		sw1 {
			label = "ci20:sw1";
			linux,code = <KEY_ENTER>;
			gpios = <&gpd 17 GPIO_ACTIVE_HIGH>;
			wakeup-source;
		};
	};
	leds {
		compatible = "gpio-leds";

		led0 {
			label = "ci20:red:led0";
			gpios = <&gpc 3 GPIO_ACTIVE_HIGH>;
			linux,default-trigger = "heartbeat";
		};

		led1 {
			label = "ci20:red:led1";
			gpios = <&gpc 2 GPIO_ACTIVE_HIGH>;
			linux,default-trigger = "mmc0";
		};

		led2 {
			label = "ci20:red:led2";
			gpios = <&gpc 1 GPIO_ACTIVE_HIGH>;
			linux,default-trigger = "cpu1";
		};

		led3 {
			label = "ci20:red:led3";
			gpios = <&gpc 0 GPIO_ACTIVE_HIGH>;
			linux,default-trigger = "cpu0";
		};
	};

	eth0_power: fixedregulator@0 {
		compatible = "regulator-fixed";
		regulator-name = "eth0_power";
		regulator-min-microvolt = <3300000>;
		regulator-max-microvolt = <3300000>;
		gpio = <&gpb 25 GPIO_ACTIVE_LOW>;
		enable-active-high;
	};

	hdmi_power: fixedregulator@2 {
		compatible = "regulator-fixed";
		regulator-name = "hdmi_power";
		regulator-min-microvolt = <5000000>;
		regulator-max-microvolt = <5000000>;
		gpio = <&gpa 25 GPIO_ACTIVE_LOW>;
		enable-active-high;
		regulator-always-on;
	};

	hdmi_out: connector {
		compatible = "hdmi-connector";
		label = "HDMI OUT";
		type = "a";

		port {
			hdmi_con: endpoint {
				remote-endpoint = <&dw_hdmi_out>;
			};
		};
	};

	wlan0_power: fixedregulator@1 {
		compatible = "regulator-fixed";
		regulator-name = "wlan0_power";
		gpio = <&gpb 19 GPIO_ACTIVE_LOW>;
		enable-active-high;
	};

	ir: ir-receiver {
		compatible = "gpio-ir-receiver";
		gpios = <&gpe 3 GPIO_ACTIVE_LOW>;
	};
};

&ext {
	clock-frequency = <48000000>;
};

&mmc0 {
	status = "okay";

	bus-width = <4>;
	max-frequency = <50000000>;

	pinctrl-names = "default";
	pinctrl-0 = <&pins_mmc0>;

	cd-gpios = <&gpf 20 GPIO_ACTIVE_LOW>;
};

&mmc1 {
	status = "okay";

	bus-width = <4>;
	max-frequency = <50000000>;
	non-removable;

	pinctrl-names = "default";
	pinctrl-0 = <&pins_mmc1>;

	brcmf: wifi@1 {
/*		reg = <4>;*/
		compatible = "brcm,bcm4330-fmac";
		device-wakeup-gpios = <&gpd 9 GPIO_ACTIVE_HIGH>;
		shutdown-gpios = <&gpf 7 GPIO_ACTIVE_LOW>;
	};
};

&rtc_dev {
	clocks = <&extrtc 0>;
	clock-names = "rtc";

	system-power-controller;
};

&uart0 {
	status = "okay";

	pinctrl-names = "default";
	pinctrl-0 = <&pins_uart0>;
};

&uart1 {
	status = "okay";

	pinctrl-names = "default";
	pinctrl-0 = <&pins_uart1>;
};

&uart2 {
	status = "okay";

	pinctrl-names = "default";
	pinctrl-0 = <&pins_uart2>;
	uart-has-rtscts;

	bluetooth {
		compatible = "brcm,bcm4330-bt";
		reset-gpios = <&gpf 8 GPIO_ACTIVE_HIGH>;
		vcc-supply = <&wlan0_power>;
		device-wakeup-gpios = <&gpf 5 GPIO_ACTIVE_HIGH>;
		host-wakeup-gpios = <&gpf 6 GPIO_ACTIVE_HIGH>;
		shutdown-gpios = <&gpf 4 GPIO_ACTIVE_LOW>;
	};
};

&uart3 {
	status = "okay";

	pinctrl-names = "default";
	pinctrl-0 = <&pins_uart3>;
};

&uart4 {
	status = "okay";

	pinctrl-names = "default";
	pinctrl-0 = <&pins_uart4>;
};

&i2c0 {
	status = "okay";

	pinctrl-names = "default";
	pinctrl-0 = <&pins_i2c0>;

	clock-frequency = <400000>;

	act8600: act8600@5a {
		compatible = "active-semi,act8600";
		reg = <0x5a>;
		status = "okay";

		regulators {
			vddcore: SUDCDC1 {
				regulator-name = "DCDC_REG1";
				regulator-min-microvolt = <1100000>;
				regulator-max-microvolt = <1100000>;
				regulator-always-on;
			};
			vddmem: SUDCDC2 {
				regulator-name = "DCDC_REG2";
				regulator-min-microvolt = <1500000>;
				regulator-max-microvolt = <1500000>;
				regulator-always-on;
			};
			vcc_33: SUDCDC3 {
				regulator-name = "DCDC_REG3";
				regulator-min-microvolt = <3300000>;
				regulator-max-microvolt = <3300000>;
				regulator-always-on;
			};
			vcc_50: SUDCDC4 {
				regulator-name = "SUDCDC_REG4";
				regulator-min-microvolt = <5000000>;
				regulator-max-microvolt = <5000000>;
				regulator-always-on;
			};
			vcc_25: LDO_REG5 {
				regulator-name = "LDO_REG5";
				regulator-min-microvolt = <2500000>;
				regulator-max-microvolt = <2500000>;
				regulator-always-on;
			};
			wifi_io: LDO_REG6 {
				regulator-name = "LDO_REG6";
				regulator-min-microvolt = <2500000>;
				regulator-max-microvolt = <2500000>;
				regulator-always-on;
			};
			vcc_28: LDO_REG7 {
				regulator-name = "LDO_REG7";
				regulator-min-microvolt = <2800000>;
				regulator-max-microvolt = <2800000>;
				regulator-always-on;
			};
			vcc_15: LDO_REG8 {
				regulator-name = "LDO_REG8";
				regulator-min-microvolt = <1500000>;
				regulator-max-microvolt = <1500000>;
				regulator-always-on;
			};
			vrtc_18: LDO_REG9 {
				regulator-name = "LDO_REG9";
				/* Despite the datasheet stating 3.3V
				 * for REG9 and the driver expecting that,
				 * REG9 outputs 1.8V.
				 * Likely the CI20 uses a proprietary
				 * factory programmed chip variant.
				 * Since this is a simple on/off LDO the
				 * exact values do not matter.
				 */
				regulator-min-microvolt = <3300000>;
				regulator-max-microvolt = <3300000>;
				regulator-always-on;
			};
			vcc_11: LDO_REG10 {
				regulator-name = "LDO_REG10";
				regulator-min-microvolt = <1200000>;
				regulator-max-microvolt = <1200000>;
				regulator-always-on;
			};
		};
	};
};

&i2c1 {
	status = "okay";

	pinctrl-names = "default";
	pinctrl-0 = <&pins_i2c1>;

};

&i2c2 {
	status = "okay";

	pinctrl-names = "default";
	pinctrl-0 = <&pins_i2c2>;

	camera: ov5640@3c {
		compatible = "omnivision,ov5640";
		reg = <0x3c>;

		core-supply = <&vcc_15>;
		analog-supply = <&vcc_28>;

		gpio-enable = <&gpb 18 0>;
		gpio-reset = <&gpb 26 0>;

		remote = <&cim>;
		port {
			ov5640_1: endpoint {
				bus-width = <8>;
				remote-endpoint = <&camera_ep>;
			};
		};
	};

};

&cim {
	clock-frequency = <24000000>;

	port {
		#address-cells = <1>;
		#size-cells = <0>;

		/* Parallel bus endpoint */
		camera_ep: endpoint@0 {
			reg = <0>;		/* Local endpoint # */
			remote-endpoint = <&ov5640_1>;
			hsync-active = <1>;	/* Active high */
			vsync-active = <1>;	/* Active high */
			pclk-sample = <0>;	/* Falling */
		};
	};
};

&i2c3 {
	status = "okay";

	pinctrl-names = "default";
	pinctrl-0 = <&pins_i2c3>;

};

&i2c4 {
	status = "okay";

	pinctrl-names = "default";
	pinctrl-0 = <&pins_i2c4>;

	clock-frequency = <400000>;

		extrtc: rtc@51 {
#ifdef BOARD_CI20_V1
			compatible = "pericom,pt7c4338";
			/* FIXME: clock out untested */
			#clock-cells = <1>;
			clock-output-names = "square", "clkout";
#else
			compatible = "nxp,pcf8563";
			#clock-cells = <1>;
#endif
			reg = <0x51>;

			interrupt-parent = <&gpf>;
			interrupts = <30 IRQ_TYPE_LEVEL_LOW>;
		};
};

&nemc {
	status = "okay";

	nandc: nand-controller@1 {
		compatible = "ingenic,jz4780-nand";
		reg = <1 0 0x1000000>;

		#address-cells = <1>;
		#size-cells = <0>;

		ingenic,bch-controller = <&bch>;

		ingenic,nemc-tAS = <10>;
		ingenic,nemc-tAH = <5>;
		ingenic,nemc-tBP = <10>;
		ingenic,nemc-tAW = <15>;
		ingenic,nemc-tSTRV = <100>;

		/*
		 * Only CLE/ALE are needed for the devices that are connected, rather
		 * than the full address line set.
		 */
		pinctrl-names = "default";
		pinctrl-0 = <&pins_nemc>;

		nand@1 {
			reg = <1>;

			nand-ecc-step-size = <1024>;
			nand-ecc-strength = <24>;
			nand-ecc-mode = "hw";
			nand-on-flash-bbt;

			pinctrl-names = "default";
			pinctrl-0 = <&pins_nemc_cs1>;

			partitions {
				compatible = "fixed-partitions";
				#address-cells = <2>;
				#size-cells = <2>;

				partition@0 {
					label = "u-boot-spl";
					reg = <0x0 0x0 0x0 0x800000>;
				};

				partition@800000 {
					label = "u-boot";
					reg = <0x0 0x800000 0x0 0x200000>;
				};

				partition@a00000 {
					label = "u-boot-env";
					reg = <0x0 0xa00000 0x0 0x200000>;
				};

				partition@c00000 {
					label = "boot";
					reg = <0x0 0xc00000 0x0 0x4000000>;
				};

				partition@4c00000 {
					label = "system";
					reg = <0x0 0x4c00000 0x1 0xfb400000>;
				};
			};
		};
	};

	dm9000@6 {
		compatible = "davicom,dm9000";
		davicom,no-eeprom;

		pinctrl-names = "default";
		pinctrl-0 = <&pins_nemc_cs6>;

		reg = <6 0 1   /* addr */
		       6 2 1>; /* data */

		ingenic,nemc-tAS = <15>;
		ingenic,nemc-tAH = <10>;
		ingenic,nemc-tBP = <20>;
		ingenic,nemc-tAW = <50>;
		ingenic,nemc-tSTRV = <100>;

		reset-gpios = <&gpf 12 GPIO_ACTIVE_HIGH>;
		vcc-supply = <&eth0_power>;

		interrupt-parent = <&gpe>;
		interrupts = <19 4>;
	};
};

&bch {
	status = "okay";
};

&pinctrl {
	pins_uart0: uart0 {
		function = "uart0";
		groups = "uart0-data";
		bias-disable;
	};

	pins_uart1: uart1 {
		function = "uart1";
		groups = "uart1-data";
		bias-disable;
	};

	pins_uart2: uart2 {
		function = "uart2";
		groups = "uart2-data", "uart2-hwflow";
		bias-disable;
	};

	pins_uart3: uart3 {
		function = "uart3";
		groups = "uart3-data", "uart3-hwflow";
		bias-disable;
	};

	pins_uart4: uart4 {
		function = "uart4";
		groups = "uart4-data";
		bias-disable;
	};

	pins_i2c0: i2c0 {
		function = "i2c0";
		groups = "i2c0-data";
		bias-disable;
	};

	pins_i2c1: i2c1 {
		function = "i2c1";
		groups = "i2c1-data";
		bias-disable;
	};

	pins_i2c2: i2c2 {
		function = "i2c2";
		groups = "i2c2-data";
		bias-disable;
	};

	pins_i2c3: i2c3 {
		function = "i2c3";
		groups = "i2c3-data";
		bias-disable;
	};

	pins_i2c4: i2c4 {
		function = "i2c4";
		groups = "i2c4-data-e";
		bias-disable;
	};

	pins_hdmi_ddc: hdmi_ddc {
		function = "hdmi-ddc";
		groups = "hdmi-ddc";
		bias-disable;
	};

	pins_nemc: nemc {
		function = "nemc";
		groups = "nemc-data", "nemc-cle-ale", "nemc-rd-we", "nemc-frd-fwe";
		bias-disable;
	};

	pins_nemc_cs1: nemc-cs1 {
		function = "nemc-cs1";
		groups = "nemc-cs1";
		bias-disable;
	};

	pins_nemc_cs6: nemc-cs6 {
		function = "nemc-cs6";
		groups = "nemc-cs6";
		bias-disable;
	};

	pins_mmc0: mmc0 {
		function = "mmc0";
		groups = "mmc0-1bit-e", "mmc0-4bit-e";
		bias-disable;
	};

	pins_mmc1: mmc1 {
		function = "mmc1";
		groups = "mmc1-1bit-d", "mmc1-4bit-d";
		bias-disable;
	};

	pins_cim: cim-pb {
	/* see https://github.com/freebsd/freebsd/blob/master/sys/gnu/dts/mips/ingenic/jz4780.dtsi */
		function = "cim";
		// groups = "cim-???", "cim-???";
		bias-disable;
	};
};

&tcu {
	/* 3 MHz for the system timer and clocksource */
<<<<<<< HEAD
	assigned-clocks = <&tcu TCU_CLK_TIMER0>, <&tcu TCU_CLK_TIMER1>;
	assigned-clock-rates = <3000000>, <3000000>;
};

&hdmi {
	status = "okay";

	pinctrl-names = "default";
	pinctrl-0 = <&pins_hdmi_ddc>;

	ports {
		#address-cells = <1>;
		#size-cells = <0>;

		port@0 {
			reg = <0>;
			dw_hdmi_in: endpoint {
				remote-endpoint = <&lcd_out>;
			};
		};

		port@1 {
			reg = <1>;
			dw_hdmi_out: endpoint {
				remote-endpoint = <&hdmi_con>;
			};
		};
	};
};

&lcdc0 {
	status = "okay";

	port {
		lcd_out: endpoint {
			remote-endpoint = <&dw_hdmi_in>;
		};
	};
=======
	assigned-clocks = <&tcu TCU_CLK_TIMER0>, <&tcu TCU_CLK_TIMER1>,
					  <&tcu TCU_CLK_TIMER2>;
	assigned-clock-rates = <3000000>, <3000000>, <750000>;

	/*
	 * Use channel #0 and #1 for the per core system timer,
	 * and use channel #2 for the clocksource.
	 */
	ingenic,pwm-channels-mask = <0xF8>;
>>>>>>> 429c1c20
};<|MERGE_RESOLUTION|>--- conflicted
+++ resolved
@@ -572,46 +572,6 @@
 
 &tcu {
 	/* 3 MHz for the system timer and clocksource */
-<<<<<<< HEAD
-	assigned-clocks = <&tcu TCU_CLK_TIMER0>, <&tcu TCU_CLK_TIMER1>;
-	assigned-clock-rates = <3000000>, <3000000>;
-};
-
-&hdmi {
-	status = "okay";
-
-	pinctrl-names = "default";
-	pinctrl-0 = <&pins_hdmi_ddc>;
-
-	ports {
-		#address-cells = <1>;
-		#size-cells = <0>;
-
-		port@0 {
-			reg = <0>;
-			dw_hdmi_in: endpoint {
-				remote-endpoint = <&lcd_out>;
-			};
-		};
-
-		port@1 {
-			reg = <1>;
-			dw_hdmi_out: endpoint {
-				remote-endpoint = <&hdmi_con>;
-			};
-		};
-	};
-};
-
-&lcdc0 {
-	status = "okay";
-
-	port {
-		lcd_out: endpoint {
-			remote-endpoint = <&dw_hdmi_in>;
-		};
-	};
-=======
 	assigned-clocks = <&tcu TCU_CLK_TIMER0>, <&tcu TCU_CLK_TIMER1>,
 					  <&tcu TCU_CLK_TIMER2>;
 	assigned-clock-rates = <3000000>, <3000000>, <750000>;
@@ -621,5 +581,40 @@
 	 * and use channel #2 for the clocksource.
 	 */
 	ingenic,pwm-channels-mask = <0xF8>;
->>>>>>> 429c1c20
+};
+
+&hdmi {
+	status = "okay";
+
+	pinctrl-names = "default";
+	pinctrl-0 = <&pins_hdmi_ddc>;
+
+	ports {
+		#address-cells = <1>;
+		#size-cells = <0>;
+
+		port@0 {
+			reg = <0>;
+			dw_hdmi_in: endpoint {
+				remote-endpoint = <&lcd_out>;
+			};
+		};
+
+		port@1 {
+			reg = <1>;
+			dw_hdmi_out: endpoint {
+				remote-endpoint = <&hdmi_con>;
+			};
+		};
+	};
+};
+
+&lcdc0 {
+	status = "okay";
+
+	port {
+		lcd_out: endpoint {
+			remote-endpoint = <&dw_hdmi_in>;
+		};
+	};
 };