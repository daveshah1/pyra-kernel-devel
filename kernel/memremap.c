/*
 * Copyright(c) 2015 Intel Corporation. All rights reserved.
 *
 * This program is free software; you can redistribute it and/or modify
 * it under the terms of version 2 of the GNU General Public License as
 * published by the Free Software Foundation.
 *
 * This program is distributed in the hope that it will be useful, but
 * WITHOUT ANY WARRANTY; without even the implied warranty of
 * MERCHANTABILITY or FITNESS FOR A PARTICULAR PURPOSE.  See the GNU
 * General Public License for more details.
 */
#include <linux/radix-tree.h>
#include <linux/memremap.h>
#include <linux/device.h>
#include <linux/types.h>
#include <linux/pfn_t.h>
#include <linux/io.h>
#include <linux/mm.h>
#include <linux/memory_hotplug.h>

#ifndef ioremap_cache
/* temporary while we convert existing ioremap_cache users to memremap */
__weak void __iomem *ioremap_cache(resource_size_t offset, unsigned long size)
{
	return ioremap(offset, size);
}
#endif

static void *try_ram_remap(resource_size_t offset, size_t size)
{
	struct page *page = pfn_to_page(offset >> PAGE_SHIFT);

	/* In the simple case just return the existing linear address */
	if (!PageHighMem(page))
		return __va(offset);
	return NULL; /* fallback to ioremap_cache */
}

/**
 * memremap() - remap an iomem_resource as cacheable memory
 * @offset: iomem resource start address
 * @size: size of remap
 * @flags: either MEMREMAP_WB or MEMREMAP_WT
 *
 * memremap() is "ioremap" for cases where it is known that the resource
 * being mapped does not have i/o side effects and the __iomem
 * annotation is not applicable.
 *
 * MEMREMAP_WB - matches the default mapping for System RAM on
 * the architecture.  This is usually a read-allocate write-back cache.
 * Morever, if MEMREMAP_WB is specified and the requested remap region is RAM
 * memremap() will bypass establishing a new mapping and instead return
 * a pointer into the direct map.
 *
 * MEMREMAP_WT - establish a mapping whereby writes either bypass the
 * cache or are written through to memory and never exist in a
 * cache-dirty state with respect to program visibility.  Attempts to
 * map System RAM with this mapping type will fail.
 */
void *memremap(resource_size_t offset, size_t size, unsigned long flags)
{
	int is_ram = region_intersects(offset, size,
				       IORESOURCE_SYSTEM_RAM, IORES_DESC_NONE);
	void *addr = NULL;

	if (is_ram == REGION_MIXED) {
		WARN_ONCE(1, "memremap attempted on mixed range %pa size: %#lx\n",
				&offset, (unsigned long) size);
		return NULL;
	}

	/* Try all mapping types requested until one returns non-NULL */
	if (flags & MEMREMAP_WB) {
		flags &= ~MEMREMAP_WB;
		/*
		 * MEMREMAP_WB is special in that it can be satisifed
		 * from the direct map.  Some archs depend on the
		 * capability of memremap() to autodetect cases where
		 * the requested range is potentially in System RAM.
		 */
		if (is_ram == REGION_INTERSECTS)
			addr = try_ram_remap(offset, size);
		if (!addr)
			addr = ioremap_cache(offset, size);
	}

	/*
	 * If we don't have a mapping yet and more request flags are
	 * pending then we will be attempting to establish a new virtual
	 * address mapping.  Enforce that this mapping is not aliasing
	 * System RAM.
	 */
	if (!addr && is_ram == REGION_INTERSECTS && flags) {
		WARN_ONCE(1, "memremap attempted on ram %pa size: %#lx\n",
				&offset, (unsigned long) size);
		return NULL;
	}

	if (!addr && (flags & MEMREMAP_WT)) {
		flags &= ~MEMREMAP_WT;
		addr = ioremap_wt(offset, size);
	}

	return addr;
}
EXPORT_SYMBOL(memremap);

void memunmap(void *addr)
{
	if (is_vmalloc_addr(addr))
		iounmap((void __iomem *) addr);
}
EXPORT_SYMBOL(memunmap);

static void devm_memremap_release(struct device *dev, void *res)
{
	memunmap(*(void **)res);
}

static int devm_memremap_match(struct device *dev, void *res, void *match_data)
{
	return *(void **)res == match_data;
}

void *devm_memremap(struct device *dev, resource_size_t offset,
		size_t size, unsigned long flags)
{
	void **ptr, *addr;

	ptr = devres_alloc_node(devm_memremap_release, sizeof(*ptr), GFP_KERNEL,
			dev_to_node(dev));
	if (!ptr)
		return ERR_PTR(-ENOMEM);

	addr = memremap(offset, size, flags);
	if (addr) {
		*ptr = addr;
		devres_add(dev, ptr);
	} else {
		devres_free(ptr);
		return ERR_PTR(-ENXIO);
	}

	return addr;
}
EXPORT_SYMBOL(devm_memremap);

void devm_memunmap(struct device *dev, void *addr)
{
	WARN_ON(devres_release(dev, devm_memremap_release,
				devm_memremap_match, addr));
}
EXPORT_SYMBOL(devm_memunmap);

pfn_t phys_to_pfn_t(phys_addr_t addr, u64 flags)
{
	return __pfn_to_pfn_t(addr >> PAGE_SHIFT, flags);
}
EXPORT_SYMBOL(phys_to_pfn_t);

#ifdef CONFIG_ZONE_DEVICE
static DEFINE_MUTEX(pgmap_lock);
static RADIX_TREE(pgmap_radix, GFP_KERNEL);
#define SECTION_MASK ~((1UL << PA_SECTION_SHIFT) - 1)
#define SECTION_SIZE (1UL << PA_SECTION_SHIFT)

struct page_map {
	struct resource res;
	struct percpu_ref *ref;
	struct dev_pagemap pgmap;
	struct vmem_altmap altmap;
};

void get_zone_device_page(struct page *page)
{
	percpu_ref_get(page->pgmap->ref);
}
EXPORT_SYMBOL(get_zone_device_page);

void put_zone_device_page(struct page *page)
{
	put_dev_pagemap(page->pgmap);
}
EXPORT_SYMBOL(put_zone_device_page);

static void pgmap_radix_release(struct resource *res)
{
	resource_size_t key, align_start, align_size, align_end;

	align_start = res->start & ~(SECTION_SIZE - 1);
	align_size = ALIGN(resource_size(res), SECTION_SIZE);
	align_end = align_start + align_size - 1;

	mutex_lock(&pgmap_lock);
	for (key = res->start; key <= res->end; key += SECTION_SIZE)
		radix_tree_delete(&pgmap_radix, key >> PA_SECTION_SHIFT);
	mutex_unlock(&pgmap_lock);
}

static unsigned long pfn_first(struct page_map *page_map)
{
	struct dev_pagemap *pgmap = &page_map->pgmap;
	const struct resource *res = &page_map->res;
	struct vmem_altmap *altmap = pgmap->altmap;
	unsigned long pfn;

	pfn = res->start >> PAGE_SHIFT;
	if (altmap)
		pfn += vmem_altmap_offset(altmap);
	return pfn;
}

static unsigned long pfn_end(struct page_map *page_map)
{
	const struct resource *res = &page_map->res;

	return (res->start + resource_size(res)) >> PAGE_SHIFT;
}

#define for_each_device_pfn(pfn, map) \
	for (pfn = pfn_first(map); pfn < pfn_end(map); pfn++)

static void devm_memremap_pages_release(struct device *dev, void *data)
{
	struct page_map *page_map = data;
	struct resource *res = &page_map->res;
	resource_size_t align_start, align_size;
	struct dev_pagemap *pgmap = &page_map->pgmap;

	if (percpu_ref_tryget_live(pgmap->ref)) {
		dev_WARN(dev, "%s: page mapping is still live!\n", __func__);
		percpu_ref_put(pgmap->ref);
	}

	/* pages are dead and unused, undo the arch mapping */
	align_start = res->start & ~(SECTION_SIZE - 1);
	align_size = ALIGN(resource_size(res), SECTION_SIZE);
	arch_remove_memory(align_start, align_size);
	pgmap_radix_release(res);
	dev_WARN_ONCE(dev, pgmap->altmap && pgmap->altmap->alloc,
			"%s: failed to free all reserved pages\n", __func__);
}

/* assumes rcu_read_lock() held at entry */
struct dev_pagemap *find_dev_pagemap(resource_size_t phys)
{
	struct page_map *page_map;

	WARN_ON_ONCE(!rcu_read_lock_held());

	page_map = radix_tree_lookup(&pgmap_radix, phys >> PA_SECTION_SHIFT);
	return page_map ? &page_map->pgmap : NULL;
}

/**
 * devm_memremap_pages - remap and provide memmap backing for the given resource
 * @dev: hosting device for @res
 * @res: "host memory" address range
 * @ref: a live per-cpu reference count
 * @altmap: optional descriptor for allocating the memmap from @res
 *
 * Notes:
 * 1/ @ref must be 'live' on entry and 'dead' before devm_memunmap_pages() time
 *    (or devm release event).
 *
 * 2/ @res is expected to be a host memory range that could feasibly be
 *    treated as a "System RAM" range, i.e. not a device mmio range, but
 *    this is not enforced.
 */
void *devm_memremap_pages(struct device *dev, struct resource *res,
		struct percpu_ref *ref, struct vmem_altmap *altmap)
{
	int is_ram = region_intersects(res->start, resource_size(res),
<<<<<<< HEAD
				       IORESOURCE_SYSTEM_RAM, IORES_DESC_NONE);
	resource_size_t key, align_start, align_size;
=======
			"System RAM");
	resource_size_t key, align_start, align_size, align_end;
>>>>>>> fc77dbd3
	struct dev_pagemap *pgmap;
	struct page_map *page_map;
	unsigned long pfn;
	int error, nid;

	if (is_ram == REGION_MIXED) {
		WARN_ONCE(1, "%s attempted on mixed region %pr\n",
				__func__, res);
		return ERR_PTR(-ENXIO);
	}

	if (is_ram == REGION_INTERSECTS)
		return __va(res->start);

	if (altmap && !IS_ENABLED(CONFIG_SPARSEMEM_VMEMMAP)) {
		dev_err(dev, "%s: altmap requires CONFIG_SPARSEMEM_VMEMMAP=y\n",
				__func__);
		return ERR_PTR(-ENXIO);
	}

	if (!ref)
		return ERR_PTR(-EINVAL);

	page_map = devres_alloc_node(devm_memremap_pages_release,
			sizeof(*page_map), GFP_KERNEL, dev_to_node(dev));
	if (!page_map)
		return ERR_PTR(-ENOMEM);
	pgmap = &page_map->pgmap;

	memcpy(&page_map->res, res, sizeof(*res));

	pgmap->dev = dev;
	if (altmap) {
		memcpy(&page_map->altmap, altmap, sizeof(*altmap));
		pgmap->altmap = &page_map->altmap;
	}
	pgmap->ref = ref;
	pgmap->res = &page_map->res;

	mutex_lock(&pgmap_lock);
	error = 0;
	align_start = res->start & ~(SECTION_SIZE - 1);
	align_size = ALIGN(resource_size(res), SECTION_SIZE);
	align_end = align_start + align_size - 1;
	for (key = align_start; key <= align_end; key += SECTION_SIZE) {
		struct dev_pagemap *dup;

		rcu_read_lock();
		dup = find_dev_pagemap(key);
		rcu_read_unlock();
		if (dup) {
			dev_err(dev, "%s: %pr collides with mapping for %s\n",
					__func__, res, dev_name(dup->dev));
			error = -EBUSY;
			break;
		}
		error = radix_tree_insert(&pgmap_radix, key >> PA_SECTION_SHIFT,
				page_map);
		if (error) {
			dev_err(dev, "%s: failed: %d\n", __func__, error);
			break;
		}
	}
	mutex_unlock(&pgmap_lock);
	if (error)
		goto err_radix;

	nid = dev_to_node(dev);
	if (nid < 0)
		nid = numa_mem_id();

	error = arch_add_memory(nid, align_start, align_size, true);
	if (error)
		goto err_add_memory;

	for_each_device_pfn(pfn, page_map) {
		struct page *page = pfn_to_page(pfn);

		/* ZONE_DEVICE pages must never appear on a slab lru */
		list_force_poison(&page->lru);
		page->pgmap = pgmap;
	}
	devres_add(dev, page_map);
	return __va(res->start);

 err_add_memory:
 err_radix:
	pgmap_radix_release(res);
	devres_free(page_map);
	return ERR_PTR(error);
}
EXPORT_SYMBOL(devm_memremap_pages);

unsigned long vmem_altmap_offset(struct vmem_altmap *altmap)
{
	/* number of pfns from base where pfn_to_page() is valid */
	return altmap->reserve + altmap->free;
}

void vmem_altmap_free(struct vmem_altmap *altmap, unsigned long nr_pfns)
{
	altmap->alloc -= nr_pfns;
}

#ifdef CONFIG_SPARSEMEM_VMEMMAP
struct vmem_altmap *to_vmem_altmap(unsigned long memmap_start)
{
	/*
	 * 'memmap_start' is the virtual address for the first "struct
	 * page" in this range of the vmemmap array.  In the case of
	 * CONFIG_SPARSE_VMEMMAP a page_to_pfn conversion is simple
	 * pointer arithmetic, so we can perform this to_vmem_altmap()
	 * conversion without concern for the initialization state of
	 * the struct page fields.
	 */
	struct page *page = (struct page *) memmap_start;
	struct dev_pagemap *pgmap;

	/*
	 * Uncoditionally retrieve a dev_pagemap associated with the
	 * given physical address, this is only for use in the
	 * arch_{add|remove}_memory() for setting up and tearing down
	 * the memmap.
	 */
	rcu_read_lock();
	pgmap = find_dev_pagemap(__pfn_to_phys(page_to_pfn(page)));
	rcu_read_unlock();

	return pgmap ? pgmap->altmap : NULL;
}
#endif /* CONFIG_SPARSEMEM_VMEMMAP */
#endif /* CONFIG_ZONE_DEVICE */<|MERGE_RESOLUTION|>--- conflicted
+++ resolved
@@ -272,13 +272,8 @@
 		struct percpu_ref *ref, struct vmem_altmap *altmap)
 {
 	int is_ram = region_intersects(res->start, resource_size(res),
-<<<<<<< HEAD
 				       IORESOURCE_SYSTEM_RAM, IORES_DESC_NONE);
-	resource_size_t key, align_start, align_size;
-=======
-			"System RAM");
 	resource_size_t key, align_start, align_size, align_end;
->>>>>>> fc77dbd3
 	struct dev_pagemap *pgmap;
 	struct page_map *page_map;
 	unsigned long pfn;
