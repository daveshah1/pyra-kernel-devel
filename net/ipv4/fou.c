--- conflicted
+++ resolved
@@ -1141,11 +1141,7 @@
 	case 0: /* Full GUE header present */
 		break;
 	case 1: {
-<<<<<<< HEAD
-		/* Direct encasulation of IPv4 or IPv6 */
-=======
 		/* Direct encapsulation of IPv4 or IPv6 */
->>>>>>> 0ecfebd2
 		skb_set_transport_header(skb, -(int)sizeof(struct icmphdr));
 
 		switch (((struct iphdr *)guehdr)->version) {
